--- conflicted
+++ resolved
@@ -18,11 +18,7 @@
 # TORTIOUS ACTION, ARISING OUT OF OR IN CONNECTION WITH THE USE OR
 # PERFORMANCE OF THIS SOFTWARE.
 #
-<<<<<<< HEAD
 __version__ = '4.0'
-=======
-__version__ = '3.7.2'
->>>>>>> cf0b6b34
 __license__ = 'ISC'
 __copyright__ = '2012-2013, Ciro Mattia Gonano <ciromattia@gmail.com>, Pawel Jastrzebski <pawelj@vulturis.eu>'
 __docformat__ = 'restructuredtext en'
@@ -264,11 +260,7 @@
                   "<dc:language>en-US</dc:language>\n",
                   "<dc:identifier id=\"BookID\" opf:scheme=\"UUID\">", options.uuid, "</dc:identifier>\n"])
     for author in options.authors:
-<<<<<<< HEAD
-        f.writelines(["<dc:Creator>", author, "</dc:Creator>\n"])
-=======
         f.writelines(["<dc:creator>", author.encode('utf-8'), "</dc:creator>\n"])
->>>>>>> cf0b6b34
     f.writelines(["<meta name=\"generator\" content=\"KindleComicConverter-" + __version__ + "\"/>\n",
                   "<meta name=\"RegionMagnification\" content=\"true\"/>\n",
                   "<meta name=\"region-mag\" content=\"true\"/>\n",
