#!/usr/bin/env python
#
# Copyright (c) 2012 Ciro Mattia Gonano <ciromattia@gmail.com>
#
# Permission to use, copy, modify, and/or distribute this software for
# any purpose with or without fee is hereby granted, provided that the
# above copyright notice and this permission notice appear in all
# copies.
#
# THE SOFTWARE IS PROVIDED "AS IS" AND THE AUTHOR DISCLAIMS ALL
# WARRANTIES WITH REGARD TO THIS SOFTWARE INCLUDING ALL IMPLIED
# WARRANTIES OF MERCHANTABILITY AND FITNESS. IN NO EVENT SHALL THE
# AUTHOR BE LIABLE FOR ANY SPECIAL, DIRECT, INDIRECT, OR CONSEQUENTIAL
# DAMAGES OR ANY DAMAGES WHATSOEVER RESULTING FROM LOSS OF USE, DATA
# OR PROFITS, WHETHER IN AN ACTION OF CONTRACT, NEGLIGENCE OR OTHER
# TORTIOUS ACTION, ARISING OUT OF OR IN CONNECTION WITH THE USE OR
# PERFORMANCE OF THIS SOFTWARE.
#
__version__ = '2.7'
__license__ = 'ISC'
__copyright__ = '2012-2013, Ciro Mattia Gonano <ciromattia@gmail.com>'
__docformat__ = 'restructuredtext en'

import os
import sys
import tempfile
import re
from shutil import move
from shutil import copyfile
from shutil import copytree
from shutil import rmtree
from shutil import make_archive
from optparse import OptionParser
import image
import cbxarchive
import pdfjpgextract


def buildHTML(path, imgfile):
    filename = getImageFileName(imgfile)
    if filename is not None:
        htmlpath = ''
        postfix = ''
        backref = 1
        head = path
        while True:
            head, tail = os.path.split(head)
            if tail == 'Images':
                htmlpath = os.path.join(head, 'Text', postfix)
                break
            postfix = tail + "/" + postfix
            backref += 1
        if not os.path.exists(htmlpath):
            os.makedirs(htmlpath)
        htmlfile = os.path.join(htmlpath, filename[0] + '.html')
        f = open(htmlfile, "w")
        f.writelines(["<!DOCTYPE html PUBLIC \"-//W3C//DTD XHTML 1.1//EN\" ",
                      "\"http://www.w3.org/TR/xhtml11/DTD/xhtml11.dtd\">\n",
                      "<html xmlns=\"http://www.w3.org/1999/xhtml\">\n",
                      "<head>\n",
                      "<title>", filename[0], "</title>\n",
                      "<meta http-equiv=\"Content-Type\" content=\"text/html; charset=utf-8\"/>\n",
                      "<link href=\"", "../" * (backref - 1),
                      "stylesheet.css\" type=\"text/css\" rel=\"stylesheet\"/>\n",
                      "<link href=\"", "../" * (backref - 1),
                      "page_styles.css\" type=\"text/css\" rel=\"stylesheet\"/>\n",
                      "</head>\n",
                      "<body class=\"kcc\">\n",
                      "<div class=\"kcc1\"><img src=\"", "../" * backref, "Images/", postfix, imgfile, "\" alt=\"",
                      imgfile, "\" class=\"kcc2\"/></div>\n",
                      #"<div id=\"", filename[0], "-1\">\n",
                      #"<a class=\"app-amzn-magnify\" data-app-amzn-magnify='{\"targetId\":\"", filename[0],
                      #"-1-magTargetParent\", \"ordinal\":1}'></a>\n",
                      #"</div>\n",
                      #"<div id=\"", filename[0], "-1-magTargetParent\" class=\"target-mag-parent\">\n",
                      #"<div class=\"target-mag-lb\">\n",
                      #"</div>\n",
                      #"<div id=\"", filename[0], "-1-magTarget\" class=\"target-mag\">\n",
                      #"<img src=\"../" * backref, "Images/", postfix, imgfile, "\" alt=\"", imgfile, "\"/>\n",
                      #"</div></div>\n",
                      "</body>\n",
                      "</html>"
                      ])
        f.close()
        return path, imgfile


def buildBlankHTML(path):
    f = open(os.path.join(path, 'blank.html'), "w")
    f.writelines(["<!DOCTYPE html PUBLIC \"-//W3C//DTD XHTML 1.1//EN\" ",
                  "\"http://www.w3.org/TR/xhtml11/DTD/xhtml11.dtd\">\n",
                  "<html xmlns=\"http://www.w3.org/1999/xhtml\">\n",
                  "<head>\n",
                  "<title></title>\n",
                  "<meta http-equiv=\"Content-Type\" content=\"text/html; charset=utf-8\"/>\n",
                  "</head>\n",
                  "<body>\n",
                  "</body>\n",
                  "</html>"])
    f.close()
    return path


def buildNCX(dstdir, title, chapters):
    ncxfile = os.path.join(dstdir, 'OEBPS', 'toc.ncx')
    f = open(ncxfile, "w")
    f.writelines(["<?xml version=\"1.0\" encoding=\"UTF-8\"?>\n",
                  "<!DOCTYPE ncx PUBLIC \"-//NISO//DTD ncx 2005-1//EN\" ",
                  "http://www.daisy.org/z3986/2005/ncx-2005-1.dtd\">\n",
                  "<ncx version=\"2005-1\" xml:lang=\"en-US\" xmlns=\"http://www.daisy.org/z3986/2005/ncx/\">\n",
                  "<head>\n",
                  "<meta name=\"dtb:uid\" content=\"015ffaec-9340-42f8-b163-a0c5ab7d0611\"/>\n",
                  "<meta name=\"dtb:depth\" content=\"2\"/>\n",
                  "<meta name=\"dtb:totalPageCount\" content=\"0\"/>\n",
                  "<meta name=\"dtb:maxPageNumber\" content=\"0\"/>\n",
                  "</head>\n",
                  "<docTitle><text>", title, "</text></docTitle>\n",
                  "<navMap>"
                  ])
    for chapter in chapters:
        folder = chapter[0].replace(os.path.join(dstdir, 'OEBPS'), '').lstrip('/').lstrip('\\\\')
        title = os.path.basename(folder)
        filename = getImageFileName(os.path.join(folder, chapter[1]))
        f.write("<navPoint id=\"" + folder.replace('/', '_').replace('\\', '_') + "\"><navLabel><text>" + title
                + "</text></navLabel><content src=\"" + filename[0] + ".html\"/></navPoint>\n")
    f.write("</navMap>\n</ncx>")
    f.close()
    return


def buildOPF(profile, dstdir, title, filelist, cover=None, righttoleft=False):
    opffile = os.path.join(dstdir, 'OEBPS', 'content.opf')
    profilelabel, deviceres, palette, gamma = image.ProfileData.Profiles[profile]
    imgres = str(deviceres[0]) + "x" + str(deviceres[1])
    if righttoleft:
        writingmode = "horizontal-rl"
        facing = "right"
        facing1 = "right"
        facing2 = "left"
    else:
        writingmode = "horizontal-lr"
        facing = "left"
        facing1 = "left"
        facing2 = "right"
    from uuid import uuid4
    uuid = str(uuid4())
    uuid = uuid.encode('utf-8')
    f = open(opffile, "w")
    f.writelines(["<?xml version=\"1.0\" encoding=\"UTF-8\"?>\n",
                  "<package version=\"2.0\" unique-identifier=\"BookID\" xmlns=\"http://www.idpf.org/2007/opf\">\n",
                  "<metadata xmlns:dc=\"http://purl.org/dc/elements/1.1/\" ",
                  "xmlns:opf=\"http://www.idpf.org/2007/opf\">\n",
                  "<dc:title>", title, "</dc:title>\n",
                  "<dc:language>en-US</dc:language>\n",
                  "<dc:identifier id=\"BookID\" opf:scheme=\"UUID\">", uuid, "</dc:identifier>\n",
                  "<meta name=\"RegionMagnification\" content=\"true\"/>\n",
                  "<meta name=\"cover\" content=\"cover\"/>\n",
                  "<meta name=\"book-type\" content=\"comic\"/>\n",
                  "<meta name=\"zero-gutter\" content=\"true\"/>\n",
                  "<meta name=\"zero-margin\" content=\"true\"/>\n",
                  "<meta name=\"fixed-layout\" content=\"true\"/>\n"
                  ])
    if options.landscapemode:
        f.writelines(["<meta name=\"rendition:orientation\" content=\"auto\"/>\n",
                      "<meta name=\"orientation-lock\" content=\"none\"/>\n"
                      ])
    else:
        f.writelines(["<meta name=\"rendition:orientation\" content=\"portrait\"/>\n",
                      "<meta name=\"orientation-lock\" content=\"portrait\"/>\n"
                     ])	
    f.writelines(["<meta name=\"original-resolution\" content=\"", imgres, "\"/>\n",
                  "<meta name=\"primary-writing-mode\" content=\"", writingmode, "\"/>\n",
                  "<meta name=\"rendition:layout\" content=\"pre-paginated\"/>\n",
                  "</metadata>\n<manifest>\n<item id=\"ncx\" href=\"toc.ncx\" ",
                  "media-type=\"application/x-dtbncx+xml\"/>\n"
                  ])
    if cover is not None:
        filename = getImageFileName(cover.replace(os.path.join(dstdir, 'OEBPS'), '').lstrip('/').lstrip('\\\\'))
        if '.png' == filename[1]:
            mt = 'image/png'
        else:
            mt = 'image/jpeg'
        f.write("<item id=\"cover\" href=\"" + filename[0] + filename[1] + "\" media-type=\"" + mt + "\"/>\n")
    reflist = []
    for path in filelist:
        folder = path[0].replace(os.path.join(dstdir, 'OEBPS'), '').lstrip('/').lstrip('\\\\')
        filename = getImageFileName(path[1])
        uniqueid = os.path.join(folder, filename[0]).replace('/', '_').replace('\\', '_')
        reflist.append(uniqueid)
        f.write("<item id=\"page_" + uniqueid + "\" href=\""
                + folder.replace('Images', 'Text') + "/" + filename[0]
                + ".html\" media-type=\"application/xhtml+xml\"/>\n")
        if '.png' == filename[1]:
            mt = 'image/png'
        else:
            mt = 'image/jpeg'
        f.write("<item id=\"img_" + uniqueid + "\" href=\"" + folder + "/" + path[1] + "\" media-type=\""
                + mt + "\"/>\n")
    if options.landscapemode and splitCount > 0:
        splitCountUsed = 1
        while splitCountUsed <= splitCount:
            f.write("<item id=\"blank-page" + str(splitCountUsed) +
                    "\" href=\"Text/blank.html\" media-type=\"application/xhtml+xml\"/>\n")
            splitCountUsed += 1
    f.write("</manifest>\n<spine toc=\"ncx\">\n")
    splitCountUsed = 1
    for entry in reflist:
        if entry.endswith("-1"):
            if ((righttoleft and facing == 'left') or (not righttoleft and facing == 'right')) and options.landscapemode:
                f.write("<itemref idref=\"blank-page" + str(splitCountUsed) + "\" properties=\"layout-blank\"/>\n")
                splitCountUsed += 1
            if options.landscapemode:
                f.write("<itemref idref=\"page_" + entry + "\" properties=\"page-spread-" + facing1 + "\"/>\n")
            else:
                f.write("<itemref idref=\"page_" + entry + "\"/>\n")
        elif entry.endswith("-2"):
            if options.landscapemode:
                f.write("<itemref idref=\"page_" + entry + "\" properties=\"page-spread-" + facing2 + "\"/>\n")
            else:
                f.write("<itemref idref=\"page_" + entry + "\"/>\n")
            if righttoleft:
                facing = "right"
            else:
                facing = "left"
        else:
            if options.landscapemode:
                f.write("<itemref idref=\"page_" + entry + "\" properties=\"page-spread-" + facing + "\"/>\n")
            else:
                f.write("<itemref idref=\"page_" + entry + "\"/>\n")		
            if facing == 'right':
                facing = 'left'
            else:
                facing = 'right'
    f.write("</spine>\n<guide>\n</guide>\n</package>\n")
    f.close()
    os.mkdir(os.path.join(dstdir, 'META-INF'))
    f = open(os.path.join(dstdir, 'mimetype'), 'w')
    f.write('application/epub+zip')
    f.close()
    f = open(os.path.join(dstdir, 'META-INF', 'container.xml'), 'w')
    f.writelines(["<?xml version=\"1.0\"?>\n",
                  "<container version=\"1.0\" xmlns=\"urn:oasis:names:tc:opendocument:xmlns:container\">\n",
                  "<rootfiles>\n",
                  "<rootfile full-path=\"OEBPS/content.opf\" media-type=\"application/oebps-package+xml\"/>\n",
                  "</rootfiles>\n",
                  "</container>"])
    f.close()
    return


def getImageFileName(imgfile):
    filename = os.path.splitext(imgfile)
    if filename[0].startswith('.') or\
            (filename[1].lower() != '.png' and
             filename[1].lower() != '.jpg' and
             filename[1].lower() != '.jpeg'):
        return None
    return filename


def isInFilelist(filename, filelist):
    filename = os.path.splitext(filename)
    seen = False
    for item in filelist:
        if filename[0] == item[0]:
            seen = True
    return seen


def applyImgOptimization(img, isSplit=False, toRight=False):
    img.cropWhiteSpace(10.0)
    if options.cutpagenumbers:
        img.cutPageNumber()
<<<<<<< HEAD
    img.resizeImage(options.upscale, options.stretch, options.black_borders, options.fakepanelviewlandscape, isSplit, toRight, options.landscapemode)	
=======
    img.resizeImage(options.upscale, options.stretch, options.black_borders, isSplit, toRight)
    img.optimizeImage(options.gamma)
>>>>>>> c2cfc9b8
    if not options.notquantize:
        img.quantizeImage()


def dirImgProcess(path):
    global options, splitCount
    if options.righttoleft:
        facing = "right"
    else:
        facing = "left"

    for (dirpath, dirnames, filenames) in os.walk(path):
        for afile in filenames:
            if getImageFileName(afile) is not None:
                if options.verbose:
                    print "Optimizing " + afile + " for " + options.profile
                else:
                    print ".",
                img = image.ComicPage(os.path.join(dirpath, afile), options.profile)
                if options.nosplitrotate:
                    split = None
                else:
                    split = img.splitPage(dirpath, options.righttoleft, options.rotate)
                if split is not None:
                    if options.verbose:
                        print "Splitted " + afile
                    if options.righttoleft:
                        toRight1 = False
                        toRight2 = True
                    else:
                        toRight1 = True
                        toRight2 = False
                    if options.righttoleft:
                        if facing == "left":
                            splitCount += 1
                        facing = "right"
                    else:
                        if facing == "right":
                            splitCount += 1
                        facing = "left"
                    if options.fakepanelview or options.fakepanelviewlandscape:
                        img0 = image.ComicPage(split[0], options.profile)
                        img1 = image.ComicPage(split[1], options.profile)
                        splitA = img0.splitPageFakePanelView(dirpath, options.righttoleft, options.fakepanelviewlandscape)
                        splitB = img1.splitPageFakePanelView(dirpath, options.righttoleft, options.fakepanelviewlandscape)						
                        for img in splitA:
                            tempImg = image.ComicPage(img, options.profile)
                            applyImgOptimization(tempImg)
                            tempImg.saveToDir(dirpath, options.notquantize)
                        for img in splitB:
                            tempImg = image.ComicPage(img, options.profile)
                            applyImgOptimization(tempImg)
                            tempImg.saveToDir(dirpath, options.notquantize)						
                    else:
                        img0 = image.ComicPage(split[0], options.profile)
                        applyImgOptimization(img0, True, toRight1)
                        img0.saveToDir(dirpath, options.notquantize)
                        img1 = image.ComicPage(split[1], options.profile)
                        applyImgOptimization(img1, True, toRight2)
                        img1.saveToDir(dirpath, options.notquantize)
                else:
                    if facing == "right":
                        facing = "left"
                    else:
                        facing = "right"
                    if options.fakepanelview or options.fakepanelviewlandscape:
                        split = img.splitPageFakePanelView(dirpath, options.righttoleft, options.fakepanelviewlandscape)
                        for img in split:
                            tempImg = image.ComicPage(img, options.profile)
                            applyImgOptimization(tempImg)
                            tempImg.saveToDir(dirpath, options.notquantize)
                    else:
                        applyImgOptimization(img)
                        img.saveToDir(dirpath, options.notquantize)


def genEpubStruct(path):
    global options
    filelist = []
    chapterlist = []
    cover = None
    os.mkdir(os.path.join(path, 'OEBPS', 'Text'))
    f = open(os.path.join(path, 'OEBPS', 'Text', 'page_styles.css'), 'w')
    f.writelines(["@page {\n",
                  "  margin-bottom: 0;\n",
                  "  margin-top: 0\n",
                  "}\n"])
    f.close()
    f = open(os.path.join(path, 'OEBPS', 'Text', 'stylesheet.css'), 'w')
    f.writelines([".kcc {\n",
                  "  display: block;\n",
                  "  margin-bottom: 0;\n",
                  "  margin-left: 0;\n",
                  "  margin-right: 0;\n",
                  "  margin-top: 0;\n",
                  "  padding-bottom: 0;\n",
                  "  padding-left: 0;\n",
                  "  padding-right: 0;\n",
                  "  padding-top: 0;\n",
                  "  text-align: left\n",
                  "}\n",
                  ".kcc1 {\n",
                  "  display: block;\n",
                  "  text-align: center\n",
                  "}\n",
                  ".kcc2 {\n",
                  "  height: auto;\n",
                  "  width: auto\n",
                  "}\n"])
    f.close()
    for (dirpath, dirnames, filenames) in os.walk(os.path.join(path, 'OEBPS', 'Images')):
        chapter = False
        for afile in filenames:
            filename = getImageFileName(afile)
            if filename is not None:
                if "credit" in afile.lower():
                    os.rename(os.path.join(dirpath, afile), os.path.join(dirpath, 'ZZZ999_' + afile))
                    afile = 'ZZZ999_' + afile
                if "+" in afile.lower() or "#" in afile.lower():
                    newfilename = afile.replace('+', '_').replace('#', '_')
                    os.rename(os.path.join(dirpath, afile), os.path.join(dirpath, newfilename))
                    afile = newfilename
                filelist.append(buildHTML(dirpath, afile))
                if not chapter:
                    chapterlist.append((dirpath.replace('Images', 'Text'), filelist[-1][1]))
                    chapter = True
                if cover is None:
                    cover = os.path.join(filelist[-1][0], 'cover' + getImageFileName(filelist[-1][1])[1])
                    copyfile(os.path.join(filelist[-1][0], filelist[-1][1]), cover)
    buildNCX(path, options.title, chapterlist)
    convert = lambda text: int(text) if text.isdigit() else text
    alphanum_key = lambda key: [convert(c) for c in re.split('([0-9]+)', key)]
    filelist.sort(key=lambda name: (alphanum_key(name[0].lower()), alphanum_key(name[1].lower())))
    buildOPF(options.profile, path, options.title, filelist, cover, options.righttoleft)
    if options.landscapemode and splitCount > 0:
        filelist.append(buildBlankHTML(os.path.join(path, 'OEBPS', 'Text')))


def getWorkFolder(afile):
    workdir = tempfile.mkdtemp()
    if os.path.isdir(afile):
        try:
            import shutil
            os.rmdir(workdir)   # needed for copytree() fails if dst already exists
            copytree(afile, workdir)
            path = workdir
        except OSError:
            raise
    elif afile.lower().endswith('.pdf'):
        pdf = pdfjpgextract.PdfJpgExtract(afile)
        path = pdf.extract()
    else:
        cbx = cbxarchive.CBxArchive(afile)
        if cbx.isCbxFile():
            try:
                path = cbx.extract(workdir)
            except OSError:
                print 'Unrar not found, please download from ' + \
                      'http://www.rarlab.com/download.htm and put into your PATH.'
                sys.exit(21)
        else:
            raise TypeError
    move(path, path + "_temp")
    move(path + "_temp", os.path.join(path, 'OEBPS', 'Images'))
    return path


def Copyright():
    print ('comic2ebook v%(__version__)s. '
           'Written 2012 by Ciro Mattia Gonano.' % globals())


def Usage():
    print "Generates HTML, NCX and OPF for a Comic ebook from a bunch of images."
    print "Optimized for creating MOBI files to be read on Kindle Paperwhite."
    parser.print_help()


def main(argv=None):
    global parser, options, epub_path, splitCount
    usage = "Usage: %prog [options] comic_file|comic_folder"
    parser = OptionParser(usage=usage, version=__version__)
    parser.add_option("-p", "--profile", action="store", dest="profile", default="KHD",
                      help="Device profile (Choose one among K1, K2, K3, K4, KDX, KDXG or KHD) [Default=KHD]")
    parser.add_option("-t", "--title", action="store", dest="title", default="defaulttitle",
                      help="Comic title [Default=filename]")
    parser.add_option("-m", "--manga-style", action="store_true", dest="righttoleft", default=False,
                      help="Manga style (Right-to-left reading and splitting) [Default=False]")
    parser.add_option("--panelview", action="store_true", dest="fakepanelview", default=False,
                      help="Emulate Panel View feature (For Kindle 4 NT or older) [Default=False]")
    parser.add_option("--panelviewlandscape", action="store_true", dest="fakepanelviewlandscape", default=False,
                      help="Emulate Panel View feature - Landscape mode (For Kindle 4 NT or older) [Default=False]")
    parser.add_option("--noprocessing", action="store_false", dest="imgproc", default=True,
                      help="Do not apply image preprocessing (Page splitting and optimizations) [Default=True]")
    parser.add_option("--nodithering", action="store_true", dest="notquantize", default=False,
                      help="Disable image quantization [Default=False]")
    parser.add_option("--gamma", type="float", dest="gamma", default="0.0",
                      help="Apply gamma correction to linearize the image [Default=Auto]")
    parser.add_option("--upscale", action="store_true", dest="upscale", default=False,
                      help="Resize images smaller than device's resolution [Default=False]")
    parser.add_option("--stretch", action="store_true", dest="stretch", default=False,
                      help="Stretch images to device's resolution [Default=False]")
    parser.add_option("--blackborders", action="store_true", dest="black_borders", default=False,
                      help="Use black borders instead of white ones when not stretching and ratio "
                      + "is not like the device's one [Default=False]")
    parser.add_option("--rotate", action="store_true", dest="rotate", default=False,
                      help="Rotate landscape pages instead of splitting them [Default=False]")
    parser.add_option("--nosplitrotate", action="store_true", dest="nosplitrotate", default=False,
                      help="Disable splitting and rotation [Default=False]")
    parser.add_option("--nocutpagenumbers", action="store_false", dest="cutpagenumbers", default=True,
                      help="Do not try to cut page numbering on images [Default=True]")
    parser.add_option("-o", "--output", action="store", dest="output", default=None,
                      help="Output generated EPUB to specified directory or file")
    parser.add_option("-v", "--verbose", action="store_true", dest="verbose", default=False,
                      help="Verbose output [Default=False]")
    options, args = parser.parse_args(argv)
    checkOptions()
    if len(args) != 1:
        parser.print_help()
        return
    path = getWorkFolder(args[0])
    if options.title == 'defaulttitle':
        options.title = os.path.splitext(os.path.basename(args[0]))[0]
    splitCount = 0
    if options.imgproc:
        print "Processing images..."
        dirImgProcess(path + "/OEBPS/Images/")
    print "\nCreating ePub structure..."
    genEpubStruct(path)
    if options.output is not None:
        if options.output.endswith('.epub'):
            epubpath = os.path.abspath(options.output)
        elif os.path.isdir(args[0]):
            epubpath = os.path.abspath(options.output) + "/" + os.path.basename(args[0]) + '.epub'
        else:
            epubpath = os.path.abspath(options.output) + "/" \
                + os.path.basename(os.path.splitext(args[0])[0]) + '.epub'
    elif os.path.isdir(args[0]):
        epubpath = args[0] + '.epub'
    else:
        epubpath = os.path.splitext(args[0])[0] + '.epub'
    make_archive(path + '_comic', 'zip', path)
    move(path + '_comic.zip', epubpath)
    rmtree(path)
    return epubpath

def checkOptions():
    global options
    if options.profile == 'K4' or options.profile == 'KHD':
        options.landscapemode = True
    else:
        options.landscapemode = False
    if (options.fakepanelview or options.fakepanelviewlandscape) and options.profile == 'KHD':
        options.fakepanelview = False
        options.fakepanelviewlandscape = False
    if (options.fakepanelview or options.fakepanelviewlandscape) and options.landscapemode:
        options.landscapemode = False
    if options.fakepanelview or options.fakepanelviewlandscape:
        options.imgproc = True
        options.upscale = True
        options.rotate = False
        options.nosplitrotate = False
    if options.fakepanelview and options.fakepanelviewlandscape:
        options.fakepanelviewlandscape = False


def getEpubPath():
    global epub_path
    return epub_path

if __name__ == "__main__":
    Copyright()
    main(sys.argv[1:])
    sys.exit(0)<|MERGE_RESOLUTION|>--- conflicted
+++ resolved
@@ -130,6 +130,7 @@
 
 def buildOPF(profile, dstdir, title, filelist, cover=None, righttoleft=False):
     opffile = os.path.join(dstdir, 'OEBPS', 'content.opf')
+    # read the first file resolution
     profilelabel, deviceres, palette, gamma = image.ProfileData.Profiles[profile]
     imgres = str(deviceres[0]) + "x" + str(deviceres[1])
     if righttoleft:
@@ -271,12 +272,8 @@
     img.cropWhiteSpace(10.0)
     if options.cutpagenumbers:
         img.cutPageNumber()
-<<<<<<< HEAD
-    img.resizeImage(options.upscale, options.stretch, options.black_borders, options.fakepanelviewlandscape, isSplit, toRight, options.landscapemode)	
-=======
     img.resizeImage(options.upscale, options.stretch, options.black_borders, isSplit, toRight)
     img.optimizeImage(options.gamma)
->>>>>>> c2cfc9b8
     if not options.notquantize:
         img.quantizeImage()
 
@@ -407,6 +404,7 @@
                     cover = os.path.join(filelist[-1][0], 'cover' + getImageFileName(filelist[-1][1])[1])
                     copyfile(os.path.join(filelist[-1][0], filelist[-1][1]), cover)
     buildNCX(path, options.title, chapterlist)
+    # ensure we're sorting files alphabetically
     convert = lambda text: int(text) if text.isdigit() else text
     alphanum_key = lambda key: [convert(c) for c in re.split('([0-9]+)', key)]
     filelist.sort(key=lambda name: (alphanum_key(name[0].lower()), alphanum_key(name[1].lower())))
@@ -506,6 +504,7 @@
         dirImgProcess(path + "/OEBPS/Images/")
     print "\nCreating ePub structure..."
     genEpubStruct(path)
+    # actually zip the ePub
     if options.output is not None:
         if options.output.endswith('.epub'):
             epubpath = os.path.abspath(options.output)
