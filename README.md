--- conflicted
+++ resolved
@@ -62,22 +62,12 @@
 
 
 #### Optional dependencies
-<<<<<<< HEAD
-- KindleGen ~~[deprecated link](http://www.amazon.com/gp/feature.html?ie=UTF8&docId=1000765211)~~ v2.9+ in a directory reachable by your _PATH_ or in _KCC_ directory *(For MOBI generation) 
-  - It can be found in [Kindle Previewer](https://www.amazon.com/Kindle-Previewer/b?ie=UTF8&node=21381691011)
-    `Amazon Kindle Previewer 3 Folder\lib\fc\bin`, the usual location in windows is in windows is `C:\Users\user\AppData\Local\Amazon\Kindle Previewer 3\lib\fc\bin\`
-=======
-- Qt platform integration plugin for Deepin Desktop Environment
-```bash
-$ sudo apt-get install qt5dxcb-plugin
-```
-
 - KindleGen ~~[(deprecated link)](http://www.amazon.com/gp/feature.html?ie=UTF8&docId=1000765211)~~ v2.9+  (For MOBI generation) 
   - should be placed in a directory reachable by your _PATH_ or in _KCC_ directory
   - `KindleGen` can be found in [Kindle Previewer](https://www.amazon.com/Kindle-Previewer/b?ie=UTF8&node=21381691011)
     `Amazon Kindle Previewer 3 Folder\lib\fc\bin`,    the usual location in windows is in windows is `C:\Users\user\AppData\Local\Amazon\Kindle Previewer 3\lib\fc\bin\`
   - `KindleGen` can be also be found in [Kindle Comic Creator](https://www.amazon.com/b?node=23496309011)
->>>>>>> 217f571f
+
 - [7z](http://www.7-zip.org/download.html) *(For CBZ/ZIP, CBR/RAR, 7z/CB7 support)*
 - Unrar (no rar in 7z on Fedora)
 
