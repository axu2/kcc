--- conflicted
+++ resolved
@@ -112,17 +112,7 @@
         self.CBZFormat = QtGui.QIcon()
         self.CBZFormat.addPixmap(QtGui.QPixmap(":/Formats/icons/CBZ.png"), QtGui.QIcon.Mode.Normal, QtGui.QIcon.State.Off)
         self.EPUBFormat = QtGui.QIcon()
-<<<<<<< HEAD
-        self.EPUBFormat.addPixmap(QtGui.QPixmap(":/Formats/icons/EPUB.png"), QtGui.QIcon.Mode.Normal, QtGui.QIcon.State.Off)
-        self.KFXFormat = QtGui.QIcon()
-        self.KFXFormat.addPixmap(QtGui.QPixmap(":/Formats/icons/KFX.png"), QtGui.QIcon.Mode.Normal, QtGui.QIcon.State.Off)
-        self.MOBIEPUBFormat = QtGui.QIcon()
-        self.MOBIEPUBFormat.addPixmap(QtGui.QPixmap(":/Formats/icons/MOBI.png"), QtGui.QIcon.Mode.Normal, QtGui.QIcon.State.Off)
-        self.EPUB200MBFormat = QtGui.QIcon()
-        self.EPUB200MBFormat.addPixmap(QtGui.QPixmap(":/Formats/icons/EPUB.png"), QtGui.QIcon.Mode.Normal, QtGui.QIcon.State.Off)
-=======
         self.EPUBFormat.addPixmap(QtGui.QPixmap(":/Formats/icons/EPUB.png"), QtGui.QIcon.Normal, QtGui.QIcon.Off)
->>>>>>> e7e41715
 
         self.info = QtGui.QIcon()
         self.info.addPixmap(QtGui.QPixmap(":/Status/icons/info.png"), QtGui.QIcon.Mode.Normal, QtGui.QIcon.State.Off)
