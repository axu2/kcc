--- conflicted
+++ resolved
@@ -810,12 +810,8 @@
             key = os.path.join(root, name)
             if key != newKey:
                 os.replace(key, newKey)
-<<<<<<< HEAD
+                options.imgMetadata[newKey] = options.imgMetadata.pop(key)
         for i, name in enumerate(dirs):
-=======
-                options.imgMetadata[newKey] = options.imgMetadata.pop(key)
-        for name in dirs:
->>>>>>> e95f455d
             tmpName = name
             slugified = slugify(name)
             while os.path.exists(os.path.join(root, slugified)) and name.upper() != slugified.upper():
@@ -825,14 +821,11 @@
             key = os.path.join(root, name)
             if key != newKey:
                 os.replace(key, newKey)
-<<<<<<< HEAD
                 dirs[i] = newKey
-=======
                 existingImgPathKeys = list(options.imgMetadata.keys())
                 for imgPath in existingImgPathKeys:
                     if (key in imgPath):
                         options.imgMetadata[imgPath.replace(key, newKey)] = options.imgMetadata.pop(imgPath)
->>>>>>> e95f455d
     return chapterNames
 
 
