# -*- coding: utf-8 -*-
#
# Copyright (c) 2012-2014 Ciro Mattia Gonano <ciromattia@gmail.com>
# Copyright (c) 2013-2019 Pawel Jastrzebski <pawelj@iosphe.re>
#
# Permission to use, copy, modify, and/or distribute this software for
# any purpose with or without fee is hereby granted, provided that the
# above copyright notice and this permission notice appear in all
# copies.
#
# THE SOFTWARE IS PROVIDED "AS IS" AND THE AUTHOR DISCLAIMS ALL
# WARRANTIES WITH REGARD TO THIS SOFTWARE INCLUDING ALL IMPLIED
# WARRANTIES OF MERCHANTABILITY AND FITNESS. IN NO EVENT SHALL THE
# AUTHOR BE LIABLE FOR ANY SPECIAL, DIRECT, INDIRECT, OR CONSEQUENTIAL
# DAMAGES OR ANY DAMAGES WHATSOEVER RESULTING FROM LOSS OF USE, DATA
# OR PROFITS, WHETHER IN AN ACTION OF CONTRACT, NEGLIGENCE OR OTHER
# TORTIOUS ACTION, ARISING OUT OF OR IN CONNECTION WITH THE USE OR
# PERFORMANCE OF THIS SOFTWARE.
#

import os
import pathlib
import re
import sys
from argparse import ArgumentParser
from time import perf_counter, strftime, gmtime
from copy import copy
from glob import glob, escape
from re import sub
from stat import S_IWRITE, S_IREAD, S_IEXEC
from typing import List
from zipfile import ZipFile, ZIP_STORED, ZIP_DEFLATED
from tempfile import mkdtemp, gettempdir, TemporaryFile
from shutil import move, copytree, rmtree, copyfile
from multiprocessing import Pool, cpu_count
from uuid import uuid4
from natsort import os_sort_keygen, os_sorted
from slugify import slugify as slugify_ext
from PIL import Image, ImageFile
from pathlib import Path
from subprocess import STDOUT, PIPE, CalledProcessError
from psutil import virtual_memory, disk_usage
from html import escape as hescape
<<<<<<< HEAD
import io
import pymupdf
=======
import pymupdf
import numpy as np
>>>>>>> 753eeb64

from .shared import getImageFileName, walkSort, walkLevel, sanitizeTrace, subprocess_run, dot_clean
from .comicarchive import SEVENZIP, available_archive_tools
from . import comic2panel
from . import image
from . import comicarchive
from . import dualmetafix
from . import metadata
from . import kindle
from . import __version__

ImageFile.LOAD_TRUNCATED_IMAGES = True
OS_SORT_KEY = os_sort_keygen()

def main(argv=None):
    global options
    parser = makeParser()
    args = parser.parse_args(argv)
    options = copy(args)
    if not argv or options.input == []:
        parser.print_help()
        return 0
    if sys.platform.startswith('win'):
        sources = set([source for option in options.input for source in glob(escape(option))])
    else:
        sources = set(options.input)
    if len(sources) == 0:
        print('No matching files found.')
        return 1
    for source in sources:
        source = source.rstrip('\\').rstrip('/')
        options = copy(args)
        options = checkOptions(options)
        print('Working on ' + source + '...')
        makeBook(source)
    return 0


def buildHTML(path, imgfile, imgfilepath, imgfile2=None):
    key = pathlib.Path(imgfilepath).name
    filename = getImageFileName(imgfile)
    deviceres = options.profileData[1]
    if not options.noprocessing and "Rotated" in options.imgMetadata[key]:
        rotatedPage = True
    else:
        rotatedPage = False
    if not options.noprocessing and "BlackBackground" in options.imgMetadata[key]:
        additionalStyle = 'background-color:#000000;'
    else:
        additionalStyle = ''
    postfix = ''
    backref = 1
    head = path
    while True:
        head, tail = os.path.split(head)
        if tail == 'Images':
            htmlpath = os.path.join(head, 'Text', postfix)
            break
        postfix = tail + "/" + postfix
        backref += 1
    if not os.path.exists(htmlpath):
        os.makedirs(htmlpath)
    htmlfile = os.path.join(htmlpath, filename[0] + '.xhtml')
    imgsize = Image.open(os.path.join(head, "Images", postfix, imgfile)).size
    imgsizeframe = list(imgsize)
    imgsize2 = (0, 0)
    if imgfile2:
        imgsize2 = Image.open(os.path.join(head, "Images", postfix, imgfile2)).size
    imgsizeframe[1] += imgsize2[1]
    if options.hq:
        imgsizeframe = (int(imgsizeframe[0] // 1.5), int(imgsizeframe[1] // 1.5))
    f = open(htmlfile, "w", encoding='UTF-8')
    f.writelines(["<?xml version=\"1.0\" encoding=\"UTF-8\"?>\n",
                  "<!DOCTYPE html>\n",
                  "<html xmlns=\"http://www.w3.org/1999/xhtml\" xmlns:epub=\"http://www.idpf.org/2007/ops\">\n",
                  "<head>\n",
                  "<title>", hescape(filename[0]), "</title>\n",
                  "<link href=\"", "../" * (backref - 1), "style.css\" type=\"text/css\" rel=\"stylesheet\"/>\n",
                  "<meta name=\"viewport\" "
                  "content=\"width=" + str(imgsizeframe[0]) + ", height=" + str(imgsizeframe[1]) + "\"/>\n"
                  "</head>\n",
                  "<body style=\"" + additionalStyle + "\">\n",
                  "<div style=\"text-align:center;top:" + getTopMargin(deviceres, imgsizeframe) + "%;\">\n",
    ])
    if options.iskindle:
        # this display none div fixes formatting issues with virtual panel mode, for some reason
        f.write('<div style="display:none;">.</div>\n')
    f.write(f'<img width="{imgsize[0]}" height="{imgsize[1]}" src="{"../" * backref}Images/{postfix}{imgfile}"/>\n')
    if imgfile2:
        f.write(f'<img width="{imgsize2[0]}" height="{imgsize2[1]}" src="{"../" * backref}Images/{postfix}{imgfile2}"/>\n')
    f.write("</div>\n")
    if options.iskindle and options.panelview:
        if options.autoscale:
            size = (getPanelViewResolution(imgsize, deviceres))
        else:
            if options.hq:
                size = imgsize
            else:
                size = (int(imgsize[0] * 1.5), int(imgsize[1] * 1.5))
        if size[0] - deviceres[0] < deviceres[0] * 0.01:
            noHorizontalPV = True
        else:
            noHorizontalPV = False
        if size[1] - deviceres[1] < deviceres[1] * 0.01:
            noVerticalPV = True
        else:
            noVerticalPV = False
        x, y = getPanelViewSize(deviceres, size)
        boxStyles = {"PV-TL": "position:absolute;left:0;top:0;",
                     "PV-TR": "position:absolute;right:0;top:0;",
                     "PV-BL": "position:absolute;left:0;bottom:0;",
                     "PV-BR": "position:absolute;right:0;bottom:0;",
                     "PV-T": "position:absolute;top:0;left:" + x + "%;",
                     "PV-B": "position:absolute;bottom:0;left:" + x + "%;",
                     "PV-L": "position:absolute;left:0;top:" + y + "%;",
                     "PV-R": "position:absolute;right:0;top:" + y + "%;"}
        f.write("<div id=\"PV\">\n")
        if not noHorizontalPV and not noVerticalPV:
            if rotatedPage:
                if options.righttoleft:
                    order = [1, 3, 2, 4]
                else:
                    order = [2, 4, 1, 3]
            else:
                if options.righttoleft:
                    order = [2, 1, 4, 3]
                else:
                    order = [1, 2, 3, 4]
            boxes = ["PV-TL", "PV-TR", "PV-BL", "PV-BR"]
        elif noHorizontalPV and not noVerticalPV:
            if rotatedPage:
                if options.righttoleft:
                    order = [1, 2]
                else:
                    order = [2, 1]
            else:
                order = [1, 2]
            boxes = ["PV-T", "PV-B"]
        elif not noHorizontalPV and noVerticalPV:
            if rotatedPage:
                order = [1, 2]
            else:
                if options.righttoleft:
                    order = [2, 1]
                else:
                    order = [1, 2]
            boxes = ["PV-L", "PV-R"]
        else:
            order = []
            boxes = []
        for i in range(0, len(boxes)):
            f.writelines(["<div id=\"" + boxes[i] + "\">\n",
                          "<a style=\"display:inline-block;width:100%;height:100%;\" class=\"app-amzn-magnify\" "
                          "data-app-amzn-magnify='{\"targetId\":\"" + boxes[i] +
                          "-P\", \"ordinal\":" + str(order[i]) + "}'></a>\n",
                          "</div>\n"])
        f.write("</div>\n")
        for box in boxes:
            f.writelines(["<div class=\"PV-P\" id=\"" + box + "-P\" style=\"" + additionalStyle + "\">\n",
                          "<img style=\"" + boxStyles[box] + "\" src=\"", "../" * backref, "Images/", postfix,
                          imgfile, "\" width=\"" + str(size[0]) + "\" height=\"" + str(size[1]) + "\"/>\n",
                          "</div>\n"])
    f.writelines(["</body>\n",
                  "</html>\n"])
    f.close()
    return path, imgfile


def buildNCX(dstdir, title, chapters, chapternames):
    ncxfile = os.path.join(dstdir, 'OEBPS', 'toc.ncx')
    f = open(ncxfile, "w", encoding='UTF-8')
    f.writelines(["<?xml version=\"1.0\" encoding=\"UTF-8\"?>\n",
                  "<ncx version=\"2005-1\" xml:lang=\"en-US\" xmlns=\"http://www.daisy.org/z3986/2005/ncx/\">\n",
                  "<head>\n",
                  "<meta name=\"dtb:uid\" content=\"urn:uuid:", options.uuid, "\"/>\n",
                  "<meta name=\"dtb:depth\" content=\"1\"/>\n",
                  "<meta name=\"dtb:totalPageCount\" content=\"0\"/>\n",
                  "<meta name=\"dtb:maxPageNumber\" content=\"0\"/>\n",
                  "<meta name=\"generated\" content=\"true\"/>\n",
                  "</head>\n",
                  "<docTitle><text>", hescape(title), "</text></docTitle>\n",
                  "<navMap>\n"])
    for chapter in chapters:
        folder = chapter[0].replace(os.path.join(dstdir, 'OEBPS'), '').lstrip('/').lstrip('\\\\')
        filename = getImageFileName(os.path.join(folder, chapter[1]))
        navID = folder.replace('/', '_').replace('\\', '_')
        if options.comicinfo_chapters:
            title = chapternames[chapter[1]]
            navID = filename[0].replace('/', '_').replace('\\', '_')
        elif os.path.basename(folder) != "Text":
            title = chapternames[os.path.basename(folder)]
        f.write("<navPoint id=\"" + navID + "\"><navLabel><text>" +
                hescape(title) + "</text></navLabel><content src=\"" + filename[0].replace("\\", "/") +
                ".xhtml\"/></navPoint>\n")
    f.write("</navMap>\n</ncx>")
    f.close()


def buildNAV(dstdir, title, chapters, chapternames):
    navfile = os.path.join(dstdir, 'OEBPS', 'nav.xhtml')
    f = open(navfile, "w", encoding='UTF-8')
    f.writelines(["<?xml version=\"1.0\" encoding=\"utf-8\"?>\n",
                  "<!DOCTYPE html>\n",
                  "<html xmlns=\"http://www.w3.org/1999/xhtml\" xmlns:epub=\"http://www.idpf.org/2007/ops\">\n",
                  "<head>\n",
                  "<title>" + hescape(title) + "</title>\n",
                  "<meta charset=\"utf-8\"/>\n",
                  "</head>\n",
                  "<body>\n",
                  "<nav xmlns:epub=\"http://www.idpf.org/2007/ops\" epub:type=\"toc\" id=\"toc\">\n",
                  "<ol>\n"])
    for chapter in chapters:
        folder = chapter[0].replace(os.path.join(dstdir, 'OEBPS'), '').lstrip('/').lstrip('\\\\')
        filename = getImageFileName(os.path.join(folder, chapter[1]))
        if options.comicinfo_chapters:
            title = chapternames[chapter[1]]
        elif os.path.basename(folder) != "Text":
            title = chapternames[os.path.basename(folder)]
        f.write("<li><a href=\"" + filename[0].replace("\\", "/") + ".xhtml\">" + hescape(title) + "</a></li>\n")
    f.writelines(["</ol>\n",
                  "</nav>\n",
                  "<nav epub:type=\"page-list\">\n",
                  "<ol>\n"])
    for chapter in chapters:
        folder = chapter[0].replace(os.path.join(dstdir, 'OEBPS'), '').lstrip('/').lstrip('\\\\')
        filename = getImageFileName(os.path.join(folder, chapter[1]))
        if options.comicinfo_chapters:
            title = chapternames[chapter[1]]
        elif os.path.basename(folder) != "Text":
            title = chapternames[os.path.basename(folder)]
        f.write("<li><a href=\"" + filename[0].replace("\\", "/") + ".xhtml\">" + hescape(title) + "</a></li>\n")
    f.write("</ol>\n</nav>\n</body>\n</html>")
    f.close()


def buildOPF(dstdir, title, filelist, cover=None):
    opffile = os.path.join(dstdir, 'OEBPS', 'content.opf')
    deviceres = options.profileData[1]
    if options.righttoleft:
        writingmode = "horizontal-rl"
    else:
        writingmode = "horizontal-lr"
    f = open(opffile, "w", encoding='UTF-8')
    f.writelines(["<?xml version=\"1.0\" encoding=\"UTF-8\"?>\n",
                  "<package version=\"3.0\" unique-identifier=\"BookID\" ",
                  "xmlns=\"http://www.idpf.org/2007/opf\">\n",
                  "<metadata xmlns:opf=\"http://www.idpf.org/2007/opf\" ",
                  "xmlns:dc=\"http://purl.org/dc/elements/1.1/\">\n",
                  "<dc:title>", hescape(title), "</dc:title>\n",
                  "<dc:language>en-US</dc:language>\n",
                  "<dc:identifier id=\"BookID\">urn:uuid:", options.uuid, "</dc:identifier>\n",
                  "<dc:contributor id=\"contributor\">KindleComicConverter-" + __version__ + "</dc:contributor>\n"])
    if len(options.summary) > 0:
        f.writelines(["<dc:description>", hescape(options.summary), "</dc:description>\n"])
    for author in options.authors:
        f.writelines(["<dc:creator>", hescape(author), "</dc:creator>\n"])
    f.writelines(["<meta property=\"dcterms:modified\">" + strftime("%Y-%m-%dT%H:%M:%SZ", gmtime()) + "</meta>\n",
                  "<meta name=\"cover\" content=\"cover\"/>\n"])
    if options.iskindle and options.profile != 'Custom':
        f.writelines(["<meta name=\"fixed-layout\" content=\"true\"/>\n",
                      "<meta name=\"original-resolution\" content=\"",
                      str(deviceres[0]) + "x" + str(deviceres[1]) + "\"/>\n",
                      "<meta name=\"book-type\" content=\"comic\"/>\n",
                      "<meta name=\"primary-writing-mode\" content=\"" + writingmode + "\"/>\n",
                      "<meta name=\"zero-gutter\" content=\"true\"/>\n",
                      "<meta name=\"zero-margin\" content=\"true\"/>\n",
                      "<meta name=\"ke-border-color\" content=\"#FFFFFF\"/>\n",
                      "<meta name=\"ke-border-width\" content=\"0\"/>\n",
                      "<meta name=\"orientation-lock\" content=\"none\"/>\n"])
        if options.kfx:
            f.writelines(["<meta name=\"region-mag\" content=\"false\"/>\n"])
        else:
            f.writelines(["<meta name=\"region-mag\" content=\"true\"/>\n"])
    f.writelines([
        "<meta property=\"rendition:spread\">landscape</meta>\n",
        "<meta property=\"rendition:layout\">pre-paginated</meta>\n"
    ])
    f.writelines(["</metadata>\n<manifest>\n<item id=\"ncx\" href=\"toc.ncx\" ",
                  "media-type=\"application/x-dtbncx+xml\"/>\n",
                  "<item id=\"nav\" href=\"nav.xhtml\" ",
                  "properties=\"nav\" media-type=\"application/xhtml+xml\"/>\n"])
    if cover is not None:
        mt = 'image/jpeg'
        f.write("<item id=\"cover\" href=\"Images/cover.jpg" + "\" media-type=\"" + mt +
                "\" properties=\"cover-image\"/>\n")
    reflist = []
    for path in filelist:
        folder = path[0].replace(os.path.join(dstdir, 'OEBPS'), '').lstrip('/').lstrip('\\\\').replace("\\", "/")
        filename = getImageFileName(path[1])
        uniqueid = os.path.join(folder, filename[0]).replace('/', '_').replace('\\', '_')
        reflist.append(uniqueid)
        f.write("<item id=\"page_" + str(uniqueid) + "\" href=\"" +
                folder.replace('Images', 'Text') + "/" + filename[0] +
                ".xhtml\" media-type=\"application/xhtml+xml\"/>\n")
        if '.png' == filename[1]:
            mt = 'image/png'
        elif '.gif' == filename[1]:
            mt = 'image/gif'
        else:
            mt = 'image/jpeg'
        f.write("<item id=\"img_" + str(uniqueid) + "\" href=\"" + folder + "/" + path[1] + "\" media-type=\"" +
                mt + "\"/>\n")
        if 'above' in path[1]:
            bottom = path[1].replace('above', 'below')
            uniqueid = uniqueid.replace('above', 'below')
            f.write("<item id=\"img_" + str(uniqueid) + "\" href=\"" + folder + "/" + bottom + "\" media-type=\"" + mt + "\"/>\n")
    f.write("<item id=\"css\" href=\"Text/style.css\" media-type=\"text/css\"/>\n")


    def pageSpreadProperty(pageside):
        if options.iskindle:
            return "linear=\"yes\" properties=\"page-spread-%s\"" % pageside
        elif options.isKobo:
            return "properties=\"rendition:page-spread-%s\"" % pageside
        else:
            return ""

    if options.righttoleft:
        f.write("</manifest>\n<spine page-progression-direction=\"rtl\" toc=\"ncx\">\n")
        pageside = "right"
    else:
        f.write("</manifest>\n<spine page-progression-direction=\"ltr\" toc=\"ncx\">\n")
        pageside = "left"
    if options.spreadshift:
        if pageside == "right":
            pageside = "left"
        else:
            pageside = "right"
    
    # initial spread order forwards
    page_spread_property_list = []
    for entry in reflist:
        if options.righttoleft:
            if "-kcc-a" in entry or "-kcc-d" in entry:
                page_spread_property_list.append("center")
                pageside = "right"
            elif "-kcc-b" in entry:
                page_spread_property_list.append("right")
                pageside = "right"
            elif "-kcc-c" in entry:
                page_spread_property_list.append("left")
                pageside = "right"
            else:
                page_spread_property_list.append(pageside)
                if pageside == "right":
                    pageside = "left"
                else:
                    pageside = "right"
        else:
            if "-kcc-a" in entry or "-kcc-d" in entry:
                page_spread_property_list.append("center")
                pageside = "left"
            elif "-kcc-b" in entry:
                page_spread_property_list.append("left")
                pageside = "left"
            elif "-kcc-c" in entry:
                page_spread_property_list.append("right")
                pageside = "left"
            else:
                page_spread_property_list.append(pageside)
                if pageside == "right":
                    pageside = "left"
                else:
                    pageside = "right"
    
    # fix spread orders backward
    spread_seen = False
    for i in range(len(reflist) -1, -1, -1):
        entry = reflist[i]
        if "-kcc-x" not in entry:
            spread_seen = True
            if options.righttoleft:
                pageside = "left"
            else:
                pageside = "right"   
        elif spread_seen:
            page_spread_property_list[i] = pageside
            if pageside == "right":
                pageside = "left"
            else:
                pageside = "right"

    for entry, prop in zip(reflist, page_spread_property_list):
        f.write(f'<itemref idref="page_{entry}" {pageSpreadProperty(prop)}/>\n')

    f.write("</spine>\n</package>\n")
    f.close()
    os.mkdir(os.path.join(dstdir, 'META-INF'))
    f = open(os.path.join(dstdir, 'META-INF', 'container.xml'), 'w', encoding='UTF-8')
    f.writelines(["<?xml version=\"1.0\"?>\n",
                  "<container version=\"1.0\" xmlns=\"urn:oasis:names:tc:opendocument:xmlns:container\">\n",
                  "<rootfiles>\n",
                  "<rootfile full-path=\"OEBPS/content.opf\" media-type=\"application/oebps-package+xml\"/>\n",
                  "</rootfiles>\n",
                  "</container>"])
    f.close()

def buildEPUB(path, chapternames, tomenumber, ischunked, cover: image.Cover, len_tomes=0):
    filelist = []
    chapterlist = []
    os.mkdir(os.path.join(path, 'OEBPS', 'Text'))
    f = open(os.path.join(path, 'OEBPS', 'Text', 'style.css'), 'w', encoding='UTF-8')
    f.writelines(["@page {\n",
                  "margin: 0;\n",
                  "}\n",
                  "body {\n",
                  "display: block;\n",
                  "margin: 0;\n",
                  "padding: 0;\n",
                  "}\n",
                  ])
    if options.kindle_scribe_azw3:
        f.writelines([
                    "img {\n",
                    "display: block;\n",
                    "}\n",
                    ])
    if options.iskindle and options.panelview:
        f.writelines(["#PV {\n",
                      "position: absolute;\n",
                      "width: 100%;\n",
                      "height: 100%;\n",
                      "top: 0;\n",
                      "left: 0;\n",
                      "}\n",
                      "#PV-T {\n",
                      "top: 0;\n",
                      "width: 100%;\n",
                      "height: 50%;\n",
                      "}\n",
                      "#PV-B {\n",
                      "bottom: 0;\n",
                      "width: 100%;\n",
                      "height: 50%;\n",
                      "}\n",
                      "#PV-L {\n",
                      "left: 0;\n",
                      "width: 49.5%;\n",
                      "height: 100%;\n",
                      "float: left;\n",
                      "}\n",
                      "#PV-R {\n",
                      "right: 0;\n",
                      "width: 49.5%;\n",
                      "height: 100%;\n",
                      "float: right;\n",
                      "}\n",
                      "#PV-TL {\n",
                      "top: 0;\n",
                      "left: 0;\n",
                      "width: 49.5%;\n",
                      "height: 50%;\n",
                      "float: left;\n",
                      "}\n",
                      "#PV-TR {\n",
                      "top: 0;\n",
                      "right: 0;\n",
                      "width: 49.5%;\n",
                      "height: 50%;\n",
                      "float: right;\n",
                      "}\n",
                      "#PV-BL {\n",
                      "bottom: 0;\n",
                      "left: 0;\n",
                      "width: 49.5%;\n",
                      "height: 50%;\n",
                      "float: left;\n",
                      "}\n",
                      "#PV-BR {\n",
                      "bottom: 0;\n",
                      "right: 0;\n",
                      "width: 49.5%;\n",
                      "height: 50%;\n",
                      "float: right;\n",
                      "}\n",
                      ".PV-P {\n",
                      "width: 100%;\n",
                      "height: 100%;\n",
                      "top: 0;\n",
                      "position: absolute;\n",
                      "display: none;\n",
                      "}\n"])
    f.close()
    build_html_start = perf_counter()
    cover.save_to_epub(os.path.join(path, 'OEBPS', 'Images', 'cover.jpg'), tomenumber, len_tomes)
    options.covers.append((cover, options.uuid))
    for dirpath, dirnames, filenames in os.walk(os.path.join(path, 'OEBPS', 'Images')):
        chapter = False
        dirnames, filenames = walkSort(dirnames, filenames)
        for afile in filenames:
            if afile == 'cover.jpg':
                continue
            if 'below' in afile:
                continue
            if not chapter:
                chapterlist.append((dirpath.replace('Images', 'Text'), afile))
                chapter = True
            if 'above' in afile:
                bottom = afile.replace('above', 'below')
                filelist.append(buildHTML(dirpath, afile, os.path.join(dirpath, afile), bottom))
            else:
                filelist.append(buildHTML(dirpath, afile, os.path.join(dirpath, afile)))
    build_html_end = perf_counter()
    print(f"buildHTML: {build_html_end - build_html_start} seconds")
    # Overwrite chapternames if tree is flat and ComicInfo.xml has bookmarks
    if ischunked:
       options.comicinfo_chapters = []
    
    if not chapternames and options.comicinfo_chapters:
        chapterlist = []

        global_diff = 0
        diff_delta = 0

        # if split
        if options.splitter == 0:
            diff_delta = 1
        # if rotate and split
        elif options.splitter == 2:
            diff_delta = 2

        for aChapter in options.comicinfo_chapters:
            pageid = aChapter[0]
            cur_diff = global_diff
            global_diff = 0

            for x in range(0, pageid + cur_diff + 1):
                if '-kcc-b' in filelist[x][1]:
                    pageid += diff_delta
                    global_diff += diff_delta

            filename = filelist[pageid][1]
            chapterlist.append((filelist[pageid][0].replace('Images', 'Text'), filename))
            chapternames[filename] = aChapter[1]
    buildNCX(path, options.title, chapterlist, chapternames)
    buildNAV(path, options.title, chapterlist, chapternames)
    buildOPF(path, options.title, filelist, cover)


def buildPDF(path, title, cover=None, output_file=None):
    """
    Build a PDF file from processed comic images.
    Images are combined into a single PDF optimized for e-readers.
    """
    # prepare image list
    images_path = os.path.join(path, "OEBPS", "Images")
    image_files = [os.path.join(d, f) for d, _, files in walkLevel(images_path) for f in files]
    if not image_files:
        raise UserWarning("No images found for PDF creation.")

    # sort image files to ensure correct order
    image_files.sort(key=OS_SORT_KEY)
    
    # open empty PDF
    doc = pymupdf.open()
    
    # Stream images to PDF
    for img_file in image_files:
        img = Image.open(img_file)
        w, h = img.size
        page = doc.new_page(width=w, height=h)
        page.insert_image(page.rect, filename=img_file)

    # determine output filename if not provided
    if output_file is None:
        output_file = getOutputFilename(path, None, '.pdf', '')
    
    # Save with optimizations for smaller file size
    doc.save(output_file, deflate=True, garbage=4, clean=True)
    doc.close()
    return output_file


def imgDirectoryProcessing(path):
    global workerPool, workerOutput
    workerPool = Pool(maxtasksperchild=100)
    workerOutput = []
    options.imgMetadata = {}
    work = []
    pagenumber = 0
    for dirpath, _, filenames in os.walk(path):
        for afile in filenames:
            pagenumber += 1
            work.append([afile, dirpath, options])
    if GUI:
        GUI.progressBarTick.emit(str(pagenumber))
    if len(work) > 0:
        img_processing_start = perf_counter()
        for i in work:
            workerPool.apply_async(func=imgFileProcessing, args=(i,), callback=imgFileProcessingTick)
        workerPool.close()
        workerPool.join()
        img_processing_end = perf_counter()
        print(f"imgFileProcessing: {img_processing_end - img_processing_start} seconds")

        # macOS 15 likes to add ._ files after multiprocessing
        dot_clean(path)

        if GUI and not GUI.conversionAlive:
            rmtree(os.path.join(path, '..', '..'), True)
            raise UserWarning("Conversion interrupted.")
        if len(workerOutput) > 0:
            rmtree(os.path.join(path, '..', '..'), True)
            raise RuntimeError("One of workers crashed. Cause: " + workerOutput[0][0], workerOutput[0][1])
    else:
        rmtree(os.path.join(path, '..', '..'), True)
        raise UserWarning("Source directory is empty.")


def imgFileProcessingTick(output):
    if isinstance(output, tuple):
        workerOutput.append(output)
        workerPool.terminate()
    else:
        for page in output:
            if page is not None:
                options.imgMetadata[page[0]] = page[1]
    if GUI:
        GUI.progressBarTick.emit('tick')
        if not GUI.conversionAlive:
            workerPool.terminate()


def imgFileProcessing(work):
    try:
        afile = work[0]
        dirpath = work[1]
        opt = work[2]
        output = []
        workImg = image.ComicPageParser((dirpath, afile), opt)
        for i in workImg.payload:
            img = image.ComicPage(opt, *i)
            is_color = (opt.forcecolor and img.color)
            if opt.cropping == 2 and not opt.webtoon:
                img.cropPageNumber(opt.croppingp, opt.croppingm)
            if opt.cropping == 1 and not opt.webtoon:
                img.cropMargin(opt.croppingp, opt.croppingm)
            if opt.interpanelcrop > 0:
                img.cropInterPanelEmptySections("horizontal" if opt.interpanelcrop == 1 else "both")

            img.gammaCorrectImage()

            img.autocontrastImage()
            img.resizeImage()
            img.optimizeForDisplay(opt.eraserainbow, is_color)

            if is_color:
                pass
            elif opt.forcepng:
                img.convertToGrayscale()
                if opt.format != 'PDF':
                    img.quantizeImage()
            else:
                img.convertToGrayscale()
            output.append(img.saveToDir())
        return output
    except Exception:
        return str(sys.exc_info()[1]), sanitizeTrace(sys.exc_info()[2])


def render_page(vector):
    """Render a page range of a document.

    Notes:
        The PyMuPDF document cannot be part of the argument, because that
        cannot be pickled. So we are being passed in just its filename.
        This is no performance issue, because we are a separate process and
        need to open the document anyway.
        Any page-specific function can be processed here - rendering is just
        an example - text extraction might be another.
        The work must however be self-contained: no inter-process communication
        or synchronization is possible with this design.
        Care must also be taken with which parameters are contained in the
        argument, because it will be passed in via pickling by the Pool class.
        So any large objects will increase the overall duration.
    Args:
        vector: a list containing required parameters.
    """
    # recreate the arguments
    idx = vector[0]  # this is the segment number we have to process
    cpu = vector[1]  # number of CPUs
    filename = vector[2]  # document filename
    output_dir = vector[3]
    target_height = vector[4]
    with pymupdf.open(filename) as doc:  # open the document
        num_pages = doc.page_count  # get number of pages

        # pages per segment: make sure that cpu * seg_size >= num_pages!
        seg_size = int(num_pages / cpu + 1)
        seg_from = idx * seg_size  # our first page number
        seg_to = min(seg_from + seg_size, num_pages)  # last page number

        for i in range(seg_from, seg_to):  # work through our page segment
            page = doc[i]
            zoom = target_height / page.rect.height
            mat = pymupdf.Matrix(zoom, zoom)
            # TODO: decide colorspace earlier so later color check is cheaper.
            pix = page.get_pixmap(matrix=mat, colorspace='RGB', alpha=False)
            pix.save(os.path.join(output_dir, "p-%i.png" % i))
        print("Processed page numbers %i through %i" % (seg_from, seg_to - 1))



def extract_page(vector):
    """For pages with single image (and no text). Otherwise it's recommended to use render_page()

    Notes:
        The PyMuPDF document cannot be part of the argument, because that
        cannot be pickled. So we are being passed in just its filename.
        This is no performance issue, because we are a separate process and
        need to open the document anyway.
        Any page-specific function can be processed here - rendering is just
        an example - text extraction might be another.
        The work must however be self-contained: no inter-process communication
        or synchronization is possible with this design.
        Care must also be taken with which parameters are contained in the
        argument, because it will be passed in via pickling by the Pool class.
        So any large objects will increase the overall duration.
    Args:
        vector: a list containing required parameters.
    """
    # recreate the arguments
    idx = vector[0]  # this is the segment number we have to process
    cpu = vector[1]  # number of CPUs
    filename = vector[2]  # document filename
    output_dir = vector[3]


    with pymupdf.open(filename) as doc: # open the document
        num_pages = doc.page_count  # get number of pages

        # pages per segment: make sure that cpu * seg_size >= num_pages!
        seg_size = int(num_pages / cpu + 1)
        seg_from = idx * seg_size  # our first page number
        seg_to = min(seg_from + seg_size, num_pages)  # last page number

        for i in range(seg_from, seg_to):  # work through our page segment
            output_path = os.path.join(output_dir, "p-%i.png" % i)
            page = doc.load_page(i)
            image_list = page.get_images()
            if len(image_list) > 1:
                raise UserWarning("mupdf_pdf_extract_page_image() function can be used only with single image pages.")
            if not image_list:
                width, height = int(page.rect.width), int(page.rect.height)
                blank_page = Image.new("RGB", (width, height), "white")
                blank_page.save(output_path)
            xref = image_list[0][0]
            d = doc.extract_image(xref)
            if d['cs-name'] == 'DeviceCMYK':
                pix = pymupdf.Pixmap(doc, xref)
                pix = pymupdf.Pixmap(pymupdf.csRGB, pix)
                pix.save(output_path)
                
            else:
                with open(Path(output_path).with_suffix('.' + d['ext']), "wb") as imgout:
                    imgout.write(d["image"])
        print("Processed page numbers %i through %i" % (seg_from, seg_to - 1))



def mupdf_pdf_process_pages_parallel(filename, output_dir, target_height):
    render = False
    with pymupdf.open(filename) as doc:
        for page in doc:
            page_text = page.get_text().strip()
            if page_text != "":
                render = True
                break
            if len(page.get_images()) > 1:
                render = True
                break

    cpu = cpu_count()

    # make vectors of arguments for the processes
    vectors = [(i, cpu, filename, output_dir, target_height) for i in range(cpu)]
    print("Starting %i processes for '%s'." % (cpu, filename))


    start = perf_counter()
    with Pool() as pool:
        results = pool.map(
            render_page if render else extract_page, vectors
        )
    end = perf_counter()
    print(f"MuPDF: {end - start} sec")



def getWorkFolder(afile):
    if os.path.isdir(afile):
        if disk_usage(gettempdir())[2] < getDirectorySize(afile) * 2.5:
            raise UserWarning("Not enough disk space to perform conversion.")
        workdir = mkdtemp('', 'KCC-', os.path.dirname(afile))
        try:
            os.rmdir(workdir)
            fullPath = os.path.join(workdir, 'OEBPS', 'Images')
            copytree(afile, fullPath)
            sanitizePermissions(fullPath)
            return workdir
        except Exception:
            rmtree(workdir, True)
            raise UserWarning("Failed to prepare a workspace.")
    elif os.path.isfile(afile):
        if disk_usage(gettempdir())[2] < os.path.getsize(afile) * 2.5:
            raise UserWarning("Not enough disk space to perform conversion.")
        if afile.lower().endswith('.pdf'):
            workdir = mkdtemp('', 'KCC-', os.path.dirname(afile))
            path = workdir
            sanitizePermissions(path)
            target_height = options.profileData[1][1]
            if options.cropping == 1:
                target_height = target_height + target_height*0.20 #Account for possible margin at the top and bottom
            elif options.cropping == 2:
                target_height = target_height + target_height*0.25 #Account for possible margin at the top and bottom with page number
            try:
                mupdf_pdf_process_pages_parallel(afile, workdir, target_height)
            except Exception as e:
                rmtree(path, True)
                raise UserWarning(f"Failed to extract images from PDF file. {e}")
        else:
            workdir = mkdtemp('', 'KCC-', os.path.dirname(afile))
            try:
                cbx = comicarchive.ComicArchive(afile)
                path = cbx.extract(workdir)
                sanitizePermissions(path)

                tdir = os.listdir(workdir)
                if len(tdir) == 2 and 'ComicInfo.xml' in tdir:
                    tdir.remove('ComicInfo.xml')
                    if os.path.isdir(os.path.join(workdir, tdir[0])):
                        os.replace(
                            os.path.join(workdir, 'ComicInfo.xml'),
                            os.path.join(workdir, tdir[0], 'ComicInfo.xml')
                        )
                if len(tdir) == 1 and os.path.isdir(os.path.join(workdir, tdir[0])):
                    path = os.path.join(workdir, tdir[0])
 
            except OSError as e:
                rmtree(workdir, True)
                raise UserWarning(e)
    else:
        raise UserWarning("Failed to open source file/directory.")
    newpath = mkdtemp('', 'KCC-', os.path.dirname(afile))
    os.renames(path, os.path.join(newpath, 'OEBPS', 'Images'))
    return newpath


def getOutputFilename(srcpath, wantedname, ext, tomenumber):
    if srcpath[-1] == os.path.sep:
        srcpath = srcpath[:-1]
    if 'Ko' in options.profile and options.format == 'EPUB':
        if options.noKepub:
            # Just use normal epub extension if no_kepub option is true
            ext = '.epub'
        else:
            ext = '.kepub.epub'
    if wantedname is not None:
        if wantedname.endswith(ext):
            filename = os.path.abspath(wantedname)
        elif os.path.isdir(srcpath):
            filename = os.path.join(os.path.abspath(options.output), os.path.basename(srcpath) + ext)
        else:
            filename = os.path.join(os.path.abspath(options.output),
                                    os.path.basename(os.path.splitext(srcpath)[0]) + ext)
    elif os.path.isdir(srcpath):
        filename = srcpath + tomenumber + ext
    else:
        if 'Ko' in options.profile and options.format == 'EPUB':
            src = pathlib.Path(srcpath)
            name = re.sub(r'\W+', '_', src.stem) + tomenumber + ext
            filename = src.with_name(name)
        else:
            filename = os.path.splitext(srcpath)[0] + tomenumber + ext
    if os.path.isfile(filename):
        counter = 0
        basename = os.path.splitext(filename)[0]
        while os.path.isfile(basename + '_kcc' + str(counter) + ext):
            counter += 1
        filename = basename + '_kcc' + str(counter) + ext
    return filename


def getComicInfo(path, originalpath):
    xmlPath = os.path.join(path, 'ComicInfo.xml')
    options.comicinfo_chapters = []
    options.summary = ''
    titleSuffix = ''
    if options.title == 'defaulttitle':
        defaultTitle = True
        if os.path.isdir(originalpath):
            options.title = os.path.basename(originalpath)
        else:
            options.title = os.path.splitext(os.path.basename(originalpath))[0]
    else:
        defaultTitle = False
    if options.author == 'defaultauthor':
        defaultAuthor = True
        options.authors = ['KCC']
    else:
        defaultAuthor = False
        options.authors = [options.author]
    if os.path.exists(xmlPath):
        try:
            xml = metadata.MetadataParser(xmlPath)
        except Exception:
            os.remove(xmlPath)
            return
        if options.comicinfotitle:
            options.title = xml.data['Title']
        elif defaultTitle:
            if xml.data['Series']:
                options.title = xml.data['Series']
            if xml.data['Volume']:
                titleSuffix += ' V' + xml.data['Volume'].zfill(2)
            if xml.data['Number']:
                titleSuffix += ' #' + xml.data['Number'].zfill(3)
            options.title += titleSuffix
        if defaultAuthor:    
            options.authors = []
            for field in ['Writers', 'Pencillers', 'Inkers', 'Colorists']:
                for person in xml.data[field]:
                    options.authors.append(person)
            if len(options.authors) > 0:
                options.authors = list(set(options.authors))
                options.authors.sort()
            else:
                options.authors = ['KCC']
        if xml.data['Bookmarks']:
            options.comicinfo_chapters = xml.data['Bookmarks']
        if xml.data['Summary']:
            options.summary = xml.data['Summary']
        os.remove(xmlPath)


def getDirectorySize(start_path='.'):
    total_size = 0
    for dirpath, _, filenames in os.walk(start_path):
        for f in filenames:
            fp = os.path.join(dirpath, f)
            total_size += os.path.getsize(fp)
    return total_size


def getTopMargin(deviceres, size):
    y = int((deviceres[1] - size[1]) / 2) / deviceres[1] * 100
    return str(round(y, 1))


def getPanelViewResolution(imagesize, deviceres):
    scale = float(deviceres[0]) / float(imagesize[0])
    return int(deviceres[0]), int(scale * imagesize[1])


def getPanelViewSize(deviceres, size):
    x = int(deviceres[0] / 2 - size[0] / 2) / deviceres[0] * 100
    y = int(deviceres[1] / 2 - size[1] / 2) / deviceres[1] * 100
    return str(int(x)), str(int(y))


def removeNonImages(filetree):
    # clean dot from original file
    dot_clean(filetree)

    for root, dirs, files in os.walk(filetree):
        for name in files:
            _, ext = getImageFileName(name)
            if ext not in ('.png', '.jpg', '.jpeg', '.gif', '.webp', '.jp2', '.avif'):
                if os.path.exists(os.path.join(root, name)):
                    os.remove(os.path.join(root, name))
    # remove empty nested folders
    for root, dirs, files in os.walk(filetree, False):
        if not files and not dirs:
            os.rmdir(root)
    
    if not os.listdir(Path(filetree).parent):
        raise UserWarning('No images detected, nested archives are not supported.')


def sanitizeTree(filetree):
    chapterNames = {}
    page = 1
    cover_path = None
    for root, dirs, files in os.walk(filetree):
        files.sort(key=OS_SORT_KEY)
        for name in files:
            _, ext = getImageFileName(name)

            # 9999 page limit
            unique_name = f'kcc-{page:04}'
            page += 1

            newKey = os.path.join(root, unique_name + ext)
            key = os.path.join(root, name)
            if key != newKey:
                os.replace(key, newKey)
            if not cover_path:
                cover_path = newKey
        is_natural_sorted = False
        if os_sorted(dirs) == sorted(dirs):
            is_natural_sorted = True
        dirs.sort(key=OS_SORT_KEY)
        for i, name in enumerate(dirs):
            tmpName = name
            slugified = slugify(name, is_natural_sorted)
            while os.path.exists(os.path.join(root, slugified)) and name.upper() != slugified.upper():
                slugified += "A"
            chapterNames[slugified] = tmpName
            newKey = os.path.join(root, slugified)
            key = os.path.join(root, name)
            if key != newKey:
                os.replace(key, newKey)
                dirs[i] = newKey
    return chapterNames, cover_path


def flattenTree(filetree):
    for root, dirs, files in os.walk(filetree, topdown=False):
        for name in files:
            os.rename(os.path.join(root, name), os.path.join(filetree, name))
        for name in dirs:
            os.rmdir(os.path.join(root, name))


def sanitizePermissions(filetree):
    for root, dirs, files in os.walk(filetree, False):
        for name in files:
            os.chmod(os.path.join(root, name), S_IWRITE | S_IREAD)
        for name in dirs:
            os.chmod(os.path.join(root, name), S_IWRITE | S_IREAD | S_IEXEC)
    dot_clean(filetree)


def chunk_directory(path):
    level = -1
    for root, _, files in os.walk(os.path.join(path, 'OEBPS', 'Images')):
        for f in files:
            # Windows MAX_LEN = 260 plus some buffer
            if os.name == 'nt' and len(os.path.join(root, f)) > 180:
                flattenTree(os.path.join(path, 'OEBPS', 'Images'))
                level = 1
                break               
            if getImageFileName(f):
                newLevel = os.path.join(root, f).replace(os.path.join(path, 'OEBPS', 'Images'), '').count(os.sep)
                if level != -1 and level != newLevel:
                    flattenTree(os.path.join(path, 'OEBPS', 'Images'))
                    level = 1
                    break
                else:
                    level = newLevel
    if level > 0:
        parent = pathlib.Path(path).parent
        chunker = chunk_process(os.path.join(path, 'OEBPS', 'Images'), level, parent)
        path = [path]
        for tome in chunker:
            path.append(tome)
        return path
    else:
        raise UserWarning('Unsupported directory structure.')


def chunk_process(path, mode, parent):
    output = []
    currentSize = 0
    currentTarget = path
    if options.targetsize:
        targetSize = options.targetsize * 1048576
    elif options.webtoon:
        targetSize = 104857600
    else:
        targetSize = 419430400
    if options.batchsplit == 2 and mode == 2:
        mode = 3
    if options.batchsplit == 1 and mode == 2:
        with os.scandir(path) as it:
            for entry in it:
                if not entry.name.startswith('.') and entry.is_dir():
                    if getDirectorySize(os.path.join(path, entry)) > targetSize:
                        flattenTree(path)
                        mode = 1
                        break
    if mode < 3:
        for root, dirs, files in walkLevel(path, 0):
            for name in files if mode == 1 else dirs:
                size = 0
                if mode == 1: 
                    if 'below' not in name:
                        size = os.path.getsize(os.path.join(root, name))
                        if 'above' in name:
                            size += os.path.getsize(os.path.join(root, name.replace('above', 'below')))
                else:
                    size = getDirectorySize(os.path.join(root, name))
                if currentSize + size > targetSize:
                    currentTarget, pathRoot = createNewTome(parent)
                    output.append(pathRoot)
                    currentSize = size
                else:
                    currentSize += size
                if path != currentTarget:
                    move(os.path.join(root, name), os.path.join(currentTarget, name))
    else:
        firstTome = True
        for root, dirs, _ in walkLevel(path, 0):
            for name in dirs:
                if not firstTome:
                    currentTarget, pathRoot = createNewTome(parent)
                    output.append(pathRoot)
                    move(os.path.join(root, name), os.path.join(currentTarget, name))
                else:
                    firstTome = False
    return output

def detectSuboptimalProcessing(tmppath, orgpath):
    imageNumber = 0
    imageSmaller = 0
    alreadyProcessed = False
    for root, _, files in os.walk(tmppath, False):
        for name in files:
            if getImageFileName(name) is not None:
                if not alreadyProcessed and  '-kcc' in getImageFileName(name)[0]:
                    alreadyProcessed = True
                path = os.path.join(root, name)
                pathOrg = orgpath + path.split('OEBPS' + os.path.sep + 'Images')[1]
                if os.path.getsize(path) == 0:
                    rmtree(os.path.join(tmppath, '..', '..'), True)
                    raise RuntimeError('Image file %s is corrupted.' % pathOrg)
                try:
                    img = Image.open(path)
                    imageNumber += 1
                    # count images smaller than device resolution
                    if options.profileData[1][0] > img.size[0] and options.profileData[1][1] > img.size[1]:
                        imageSmaller += 1
                except Exception as err:
                    rmtree(os.path.join(tmppath, '..', '..'), True)
                    if 'decoder' in str(err) and 'not available' in str(err):
                        raise RuntimeError('Pillow was compiled without JPG and/or PNG decoder.')
                    else:
                        raise RuntimeError('Image file %s is corrupted. Error: %s' % (pathOrg, str(err)))
            else:
                try:
                    if os.path.exists(os.path.join(root, name)):
                        os.remove(os.path.join(root, name))
                except OSError as e:
                    raise RuntimeError(f"{name}: {e}")
    if alreadyProcessed:
        print("WARNING: Source files are probably created by KCC. The second conversion will decrease quality.")
        if GUI:
            GUI.addMessage.emit('Source files are probably created by KCC. The second conversion will decrease quality.'
                                , 'warning', False)
            GUI.addMessage.emit('', '', False)
    if imageSmaller > imageNumber * 0.25 and not options.upscale and not options.stretch and options.profile != 'KS':
        print("WARNING: More than 25% of images are smaller than target device resolution. "
              "Consider enabling stretching or upscaling to improve readability.")
        if GUI:
            GUI.addMessage.emit('More than 25% of images are smaller than target device resolution.', 'warning', False)
            GUI.addMessage.emit('Consider enabling stretching or upscaling to improve readability.', 'warning', False)
            GUI.addMessage.emit('', '', False)


def createNewTome(parent):
    tomePathRoot = mkdtemp('', 'KCC-', parent)
    tomePath = os.path.join(tomePathRoot, 'OEBPS', 'Images')
    os.makedirs(tomePath)
    return tomePath, tomePathRoot


def slugify(value, is_natural_sorted):
    if options.format == 'CBZ' and is_natural_sorted:
        return value
    if options.format != 'CBZ':
        # convert all unicode to ascii via slugify
        value = slugify_ext(value, regex_pattern=r'[^-a-z0-9_\.]+').strip('.')
    if not is_natural_sorted:
        # pad zeros to numbers
        value = sub(r'0*([0-9]{4,})', r'\1', sub(r'([0-9]+)', r'0000\1', value, count=2))
    return value

def makeZIP(zipfilename, basedir, isepub=False):
    start = perf_counter()
    zipfilename = os.path.abspath(zipfilename) + '.zip'
    if SEVENZIP in available_archive_tools():
        if isepub:
            mimetypeFile = open(os.path.join(basedir, 'mimetype'), 'w')
            mimetypeFile.write('application/epub+zip')
            mimetypeFile.close()
        subprocess_run([SEVENZIP, 'a', '-tzip', zipfilename, os.path.join(basedir, "*")], capture_output=True, check=True)
    else:
        zipOutput = ZipFile(zipfilename, 'w', ZIP_DEFLATED)
        if isepub:
            zipOutput.writestr('mimetype', 'application/epub+zip', ZIP_STORED)
        for dirpath, _, filenames in os.walk(basedir):
            for name in filenames:
                path = os.path.normpath(os.path.join(dirpath, name))
                aPath = os.path.normpath(os.path.join(dirpath.replace(basedir, ''), name))
                if os.path.isfile(path):
                    zipOutput.write(path, aPath)
        zipOutput.close()
    end = perf_counter()
    print(f"makeZIP time: {end - start} seconds")
    return zipfilename

def makeParser():
    psr = ArgumentParser(prog="kcc-c2e", usage="kcc-c2e [options] [input]", add_help=False)

    mandatory_options = psr.add_argument_group("MANDATORY")
    main_options = psr.add_argument_group("MAIN")
    processing_options = psr.add_argument_group("PROCESSING")
    output_options = psr.add_argument_group("OUTPUT SETTINGS")
    custom_profile_options = psr.add_argument_group("CUSTOM PROFILE")
    other_options = psr.add_argument_group("OTHER")

    mandatory_options.add_argument("input", action="extend", nargs="*", default=None,
                                   help="Full path to comic folder or file(s) to be processed.")

    main_options.add_argument("-p", "--profile", action="store", dest="profile", default="KV",
                              help=f"Device profile (Available options: {', '.join(image.ProfileData.Profiles.keys())})"
                                   " [Default=KV]")
    main_options.add_argument("-m", "--manga-style", action="store_true", dest="righttoleft", default=False,
                              help="Manga style (right-to-left reading and splitting)")
    main_options.add_argument("-q", "--hq", action="store_true", dest="hq", default=False,
                              help="Try to increase the quality of magnification")
    main_options.add_argument("-2", "--two-panel", action="store_true", dest="autoscale", default=False,
                              help="Display two not four panels in Panel View mode")
    main_options.add_argument("-w", "--webtoon", action="store_true", dest="webtoon", default=False,
                              help="Webtoon processing mode"),
    main_options.add_argument("--ts", "--targetsize", type=int, dest="targetsize", default=None,
                              help="the maximal size of output file in MB."
                                   " [Default=100MB for webtoon and 400MB for others]")

    output_options.add_argument("-o", "--output", action="store", dest="output", default=None,
                                help="Output generated file to specified directory or file")
    output_options.add_argument("-t", "--title", action="store", dest="title", default="defaulttitle",
                                help="Comic title [Default=filename or directory name]")
    output_options.add_argument("--comicinfotitle", action="store_true", dest="comicinfotitle", default=False,
                                help="Write Title from ComicInfo.xml")
    output_options.add_argument("-a", "--author", action="store", dest="author", default="defaultauthor",
                                help="Author name [Default=KCC]")
    output_options.add_argument("-f", "--format", action="store", dest="format", default="Auto",
                                help="Output format (Available options: Auto, MOBI, EPUB, CBZ, KFX, MOBI+EPUB, PDF) "
                                     "[Default=Auto]")
    output_options.add_argument("--nokepub", action="store_true", dest="noKepub", default=False,
                                help="If format is EPUB, output file with '.epub' extension rather than '.kepub.epub'")
    output_options.add_argument("-b", "--batchsplit", type=int, dest="batchsplit", default="0",
                                help="Split output into multiple files. 0: Don't split 1: Automatic mode "
                                     "2: Consider every subdirectory as separate volume [Default=0]")
    output_options.add_argument("--spreadshift", action="store_true", dest="spreadshift", default=False,
                                help="Shift first page to opposite side in landscape for spread alignment")
    output_options.add_argument("--norotate", action="store_true", dest="norotate", default=False,
                                help="Do not rotate double page spreads in spread splitter option.")
    output_options.add_argument("--rotatefirst", action="store_true", dest="rotatefirst", default=False,
                                help="Put rotated 2 page spread first in spread splitter option.")

    processing_options.add_argument("-n", "--noprocessing", action="store_true", dest="noprocessing", default=False,
                                    help="Do not modify image and ignore any profil or processing option")
    processing_options.add_argument("-u", "--upscale", action="store_true", dest="upscale", default=False,
                                    help="Resize images smaller than device's resolution")
    processing_options.add_argument("-s", "--stretch", action="store_true", dest="stretch", default=False,
                                    help="Stretch images to device's resolution")
    processing_options.add_argument("-r", "--splitter", type=int, dest="splitter", default="0",
                                    help="Double page parsing mode. 0: Split 1: Rotate 2: Both [Default=0]")
    processing_options.add_argument("-g", "--gamma", type=float, dest="gamma", default="0.0",
                                    help="Apply gamma correction to linearize the image [Default=Auto]")
    output_options.add_argument("--autolevel", action="store_true", dest="autolevel", default=False,
                                help="Set most common dark pixel value to be black point for leveling.")
    processing_options.add_argument("-c", "--cropping", type=int, dest="cropping", default="2",
                                    help="Set cropping mode. 0: Disabled 1: Margins 2: Margins + page numbers [Default=2]")
    processing_options.add_argument("--cp", "--croppingpower", type=float, dest="croppingp", default="1.0",
                                    help="Set cropping power [Default=1.0]")
    processing_options.add_argument("--preservemargin", type=int, dest="preservemargin", default="0",
                                    help="After calculating crop, back up specified percentage amount. [Default=0]")
    processing_options.add_argument("--cm", "--croppingminimum", type=float, dest="croppingm", default="0.0",
                                    help="Set cropping minimum area ratio [Default=0.0]")
    processing_options.add_argument("--ipc", "--interpanelcrop", type=int, dest="interpanelcrop", default="0",
                                    help="Crop empty sections. 0: Disabled 1: Horizontally 2: Both [Default=0]")
    processing_options.add_argument("--blackborders", action="store_true", dest="black_borders", default=False,
                                    help="Disable autodetection and force black borders")
    processing_options.add_argument("--whiteborders", action="store_true", dest="white_borders", default=False,
                                    help="Disable autodetection and force white borders")
    processing_options.add_argument("--forcecolor", action="store_true", dest="forcecolor", default=False,
                                    help="Don't convert images to grayscale")
    output_options.add_argument("--eraserainbow", action="store_true", dest="eraserainbow", default=False,
                                help="Erase rainbow effect on color eink screen by attenuating interfering frequencies")
    processing_options.add_argument("--forcepng", action="store_true", dest="forcepng", default=False,
                                    help="Create PNG files instead JPEG")
    processing_options.add_argument("--mozjpeg", action="store_true", dest="mozjpeg", default=False,
                                    help="Create JPEG files using mozJpeg")
    processing_options.add_argument("--maximizestrips", action="store_true", dest="maximizestrips", default=False,
                                    help="Turn 1x4 strips to 2x2 strips")
    processing_options.add_argument("-d", "--delete", action="store_true", dest="delete", default=False,
                                    help="Delete source file(s) or a directory. It's not recoverable.")

    custom_profile_options.add_argument("--customwidth", type=int, dest="customwidth", default=0,
                                        help="Replace screen width provided by device profile")
    custom_profile_options.add_argument("--customheight", type=int, dest="customheight", default=0,
                                        help="Replace screen height provided by device profile")

    other_options.add_argument("-h", "--help", action="help",
                               help="Show this help message and exit")

    return psr


def checkOptions(options):
    options.panelview = True
    options.iskindle = False
    options.isKobo = False
    options.bordersColor = None
    options.keep_epub = False
    if options.format == 'EPUB-200MB':
        options.targetsize = 195
        options.format = 'EPUB'
        if options.batchsplit != 2:
            options.batchsplit = 1
    if options.format == 'MOBI+EPUB-200MB':
        options.keep_epub = True
        options.targetsize = 195
        options.format = 'MOBI'
        if options.batchsplit != 2:
            options.batchsplit = 1
    if options.format == 'MOBI+EPUB':
        options.keep_epub = True
        options.format = 'MOBI'
    options.kfx = False
    if options.format == 'Auto':
        if options.profile in ['KDX']:
            options.format = 'CBZ'
        elif options.profile in image.ProfileData.ProfilesKindle.keys():
            options.format = 'MOBI'
        elif options.profile in image.ProfileData.ProfilesRemarkable.keys():
            options.format = 'PDF'
        else:
            options.format = 'EPUB'
    if options.profile in image.ProfileData.ProfilesKindle.keys():
        options.iskindle = True
    else:
        options.isKobo = True
    if options.white_borders:
        options.bordersColor = 'white'
    if options.black_borders:
        options.bordersColor = 'black'
    # Splitting MOBI is not optional
    if (options.format == 'MOBI' or options.format == 'KFX') and options.batchsplit != 2:
        options.batchsplit = 1
    # Older Kindle models don't support Panel View.
    if options.profile == 'K1' or options.profile == 'K2' or options.profile == 'K34' or options.profile == 'KDX':
        options.panelview = False
        options.hq = False
    if not options.hq and not options.autoscale:
        options.panelview = False
    # Webtoon mode mandatory options
    if options.webtoon:
        options.panelview = False
        options.righttoleft = False
        options.upscale = True
        options.hq = False
    # Disable all Kindle features for other e-readers
    if options.profile == 'OTHER':
        options.panelview = False
        options.hq = False
    if 'Ko' in options.profile:
        options.panelview = False
        options.hq = False
    # CBZ files on Kindle DX/DXG support higher resolution
    if options.profile == 'KDX' and options.format == 'CBZ':
        options.customheight = 1200
    # KFX output create EPUB that might be can be by jhowell KFX Output Calibre plugin
    if options.format == 'KFX':
        options.format = 'EPUB'
        options.kfx = True
        options.panelview = False
    # Override profile data
    if options.customwidth != 0 or options.customheight != 0:
        X = image.ProfileData.Profiles[options.profile][1][0]
        Y = image.ProfileData.Profiles[options.profile][1][1]
        if options.customwidth != 0:
            X = options.customwidth
        if options.customheight != 0:
            Y = options.customheight
        newProfile = ("Custom", (int(X), int(Y)), image.ProfileData.Palette16,
                      image.ProfileData.Profiles[options.profile][3])
        image.ProfileData.Profiles["Custom"] = newProfile
        options.profile = "Custom"
    options.profileData = image.ProfileData.Profiles[options.profile]
    return options


def checkTools(source):
    source = source.upper()
    if source.endswith('.CB7') or source.endswith('.7Z') or source.endswith('.RAR') or source.endswith('.CBR') or \
            source.endswith('.ZIP') or source.endswith('.CBZ'):
        if SEVENZIP not in available_archive_tools():
            print('ERROR: 7z is missing!')
            sys.exit(1)
    if options.format == 'MOBI':
        try:
            subprocess_run(['kindlegen', '-locale', 'en'], stdout=PIPE, stderr=STDOUT, check=True)
        except (FileNotFoundError, CalledProcessError):
            print('ERROR: KindleGen is missing!')
            sys.exit(1)


def checkPre(source):
    # Make sure that all temporary files are gone
    for root, dirs, _ in walkLevel(gettempdir(), 0):
        for tempdir in dirs:
            if tempdir.startswith('KCC-'):
                rmtree(os.path.join(root, tempdir), True)
    # Make sure that target directory is writable
    if os.path.isdir(source):
        src = os.path.abspath(os.path.join(source, '..'))
    else:
        src = os.path.dirname(source)
    try:
        with TemporaryFile(prefix='KCC-', dir=src):
            pass
    except Exception:
        raise UserWarning("Target directory is not writable.")


def makeFusion(sources: List[str]):
    if len(sources) < 2:
        raise UserWarning('Fusion requires at least 2 sources. Did you forget to uncheck fusion?')
    start = perf_counter()
    first_path = Path(sources[0])
    if first_path.is_file():
        fusion_path = first_path.parent.joinpath(first_path.stem + ' [fused]')
    else:
        fusion_path = first_path.parent.joinpath(first_path.name + ' [fused]')
    print("Running Fusion")

    for source in sources:
        print(f"Processing {source}...")
        checkPre(source)
        print("Checking images...")
        path = getWorkFolder(source)
        pathfinder = os.path.join(path, "OEBPS", "Images")
        sanitizeTree(pathfinder)
        # TODO: remove flattenTree when subchapters are supported
        flattenTree(pathfinder)
        source_path = Path(source)
        if source_path.is_file():
            os.renames(pathfinder, fusion_path.joinpath(source_path.stem))
        else:
            os.renames(pathfinder, fusion_path.joinpath(source_path.name))
        

    end = perf_counter()
    print(f"makefusion: {end - start} seconds")
    print("Combined File: "+ str(fusion_path))
    
    return str(fusion_path)


def makeBook(source, qtgui=None):
    start = perf_counter()
    global GUI
    GUI = qtgui
    if GUI:
        GUI.progressBarTick.emit('1')
    else:
        checkTools(source)
    options.kindle_scribe_azw3 = options.profile == 'KS' and ('MOBI' in options.format or 'EPUB' in options.format)
    checkPre(source)
    print("Preparing source images...")
    path = getWorkFolder(source)
    print("Checking images...")
    getComicInfo(os.path.join(path, "OEBPS", "Images"), source)
    removeNonImages(os.path.join(path, "OEBPS", "Images"))
    detectSuboptimalProcessing(os.path.join(path, "OEBPS", "Images"), source)
    chapterNames, cover_path = sanitizeTree(os.path.join(path, 'OEBPS', 'Images'))
    cover = image.Cover(cover_path, options)

    if options.webtoon:
        y = image.ProfileData.Profiles[options.profile][1][1]
        comic2panel.main(['-y ' + str(y), '-i', '-m', path], qtgui)
    if options.noprocessing:
        print("Do not process image, ignore any profile or processing option")
    else:
        print("Processing images...")
        if GUI:
            GUI.progressBarTick.emit('Processing images')
        imgDirectoryProcessing(os.path.join(path, "OEBPS", "Images"))
    if GUI:
        GUI.progressBarTick.emit('1')
    if options.batchsplit > 0 or options.targetsize:
        tomes = chunk_directory(path)
    else:
        tomes = [path]
    filepath = []
    tomeNumber = 0
    if GUI:
        if options.format == 'CBZ':
            GUI.progressBarTick.emit('Compressing CBZ files')
        elif options.format == 'PDF':
            GUI.progressBarTick.emit('Creating PDF files')
        else:
            GUI.progressBarTick.emit('Compressing EPUB files')
        GUI.progressBarTick.emit(str(len(tomes) + 1))
        GUI.progressBarTick.emit('tick')
    options.baseTitle = options.title
    options.covers = []
    for tome in tomes:
        options.uuid = str(uuid4())
        if len(tomes) > 9:
            tomeNumber += 1
            options.title = options.baseTitle + ' [' + str(tomeNumber).zfill(2) + '/' + str(len(tomes)).zfill(2) + ']'
        elif len(tomes) > 1:
            tomeNumber += 1
            options.title = options.baseTitle + ' [' + str(tomeNumber) + '/' + str(len(tomes)) + ']'
        if options.format == 'CBZ':
            print("Creating CBZ file...")
            if len(tomes) > 1:
                filepath.append(getOutputFilename(source, options.output, '.cbz', ' ' + str(tomeNumber)))
            else:
                filepath.append(getOutputFilename(source, options.output, '.cbz', ''))
            makeZIP(tome + '_comic', os.path.join(tome, "OEBPS", "Images"))
        elif options.format == 'PDF':
            print("Creating PDF file with PyMuPDF...")
            # determine output filename based on source and tome count
            suffix = (' ' + str(tomeNumber)) if len(tomes) > 1 else ''
            output_file = getOutputFilename(source, options.output, '.pdf', suffix)
            # use optimized buildPDF logic with streaming and compression
            output_pdf = buildPDF(tome, options.title, GUI, output_file)
            filepath.append(output_pdf)
        else:
            print("Creating EPUB file...")
            if len(tomes) > 1:
                buildEPUB(tome, chapterNames, tomeNumber, True, cover, len(tomes))
                filepath.append(getOutputFilename(source, options.output, '.epub', ' ' + str(tomeNumber)))
            else:
                buildEPUB(tome, chapterNames, tomeNumber, False, cover)
                filepath.append(getOutputFilename(source, options.output, '.epub', ''))
            makeZIP(tome + '_comic', tome, True)
        # Copy files to final destination (PDF files are already saved directly)
        if options.format != 'PDF':
            copyfile(tome + '_comic.zip', filepath[-1])
        try:
            if options.format != 'PDF':
                os.remove(tome + '_comic.zip')
        except FileNotFoundError:
            # newly temporary created file is not found. It might have been already deleted
            pass
        rmtree(tome, True)
        if GUI:
            GUI.progressBarTick.emit('tick')
    if not GUI and options.format == 'MOBI':
        print("Creating MOBI files...")
        work = []
        for i in filepath:
            work.append([i])
        output = makeMOBI(work, GUI)
        for errors in output:
            if errors[0] != 0:
                print('Error: KindleGen failed to create MOBI!')
                print(errors)
                return filepath
        k = kindle.Kindle(options.profile)
        if k.path and k.coverSupport:
            print("Kindle detected. Uploading covers...")
        for i in filepath:
            output = makeMOBIFix(i, options.covers[filepath.index(i)][1])
            if not output[0]:
                print('Error: Failed to tweak KindleGen output!')
                return filepath
            else:
                os.remove(i.replace('.epub', '.mobi') + '_toclean')
            if k.path and k.coverSupport:
                options.covers[filepath.index(i)][0].saveToKindle(k, options.covers[filepath.index(i)][1])
    if options.delete:
        if os.path.isfile(source):
            os.remove(source)
        elif os.path.isdir(source):
            rmtree(source, True)

    end = perf_counter()
    print(f"makeBook: {end - start} seconds")
    # Clean up temporary workspace
    try:
        rmtree(path, True)
    except Exception:
        pass
    return filepath


def makeMOBIFix(item, uuid):
    is_pdoc = options.profile in image.ProfileData.ProfilesKindlePDOC.keys()
    if not options.keep_epub:
        os.remove(item)
    mobiPath = item.replace('.epub', '.mobi')
    move(mobiPath, mobiPath + '_toclean')
    try:
        dualmetafix.DualMobiMetaFix(mobiPath + '_toclean', mobiPath, bytes(uuid, 'UTF-8'), is_pdoc)
        return [True]
    except Exception as err:
        return [False, format(err)]


def makeMOBIWorkerTick(output):
    makeMOBIWorkerOutput.append(output)
    if output[0] != 0:
        makeMOBIWorkerPool.terminate()
    if GUI:
        GUI.progressBarTick.emit('tick')
        if not GUI.conversionAlive:
            makeMOBIWorkerPool.terminate()


def makeMOBIWorker(item):
    item = item[0]
    kindlegenErrorCode = 0
    kindlegenError = ''
    try:
        if os.path.getsize(item) < 629145600:
            output = subprocess_run(['kindlegen', '-dont_append_source', '-locale', 'en', item],
                           stdout=PIPE, stderr=STDOUT, encoding='UTF-8', errors='ignore', check=True)
        else:
            # ERROR: EPUB too big
            kindlegenErrorCode = 23026
        return [kindlegenErrorCode, kindlegenError, item]
    except CalledProcessError as err:
        for line in err.stdout.splitlines():
            # ERROR: Generic error
            if "Error(" in line:
                kindlegenErrorCode = 1
                kindlegenError = line
            # ERROR: EPUB too big
            if ":E23026:" in line:
                kindlegenErrorCode = 23026
            if kindlegenErrorCode > 0:
                break
            if ":I1036: Mobi file built successfully" in line:
                return [0, '', item]
            if ":I1037: Mobi file built with WARNINGS!" in line:
                return [0, '', item]
        # ERROR: KCC unknown generic error
        if kindlegenErrorCode == 0:
            kindlegenErrorCode = err.returncode
            kindlegenError = err.stdout
        return [kindlegenErrorCode, kindlegenError, item]


def makeMOBI(work, qtgui=None):
    global GUI, makeMOBIWorkerPool, makeMOBIWorkerOutput
    GUI = qtgui
    makeMOBIWorkerOutput = []
    availableMemory = virtual_memory().total / 1000000000
    if availableMemory <= 2:
        threadNumber = 1
    elif 2 < availableMemory <= 4:
        threadNumber = 2
    elif 4 < availableMemory:
        threadNumber = 4
    else:
        threadNumber = None
    makeMOBIWorkerPool = Pool(threadNumber, maxtasksperchild=10)
    for i in work:
        makeMOBIWorkerPool.apply_async(func=makeMOBIWorker, args=(i, ), callback=makeMOBIWorkerTick)
    makeMOBIWorkerPool.close()
    makeMOBIWorkerPool.join()
    return makeMOBIWorkerOutput
<|MERGE_RESOLUTION|>--- conflicted
+++ resolved
@@ -41,13 +41,8 @@
 from subprocess import STDOUT, PIPE, CalledProcessError
 from psutil import virtual_memory, disk_usage
 from html import escape as hescape
-<<<<<<< HEAD
-import io
-import pymupdf
-=======
 import pymupdf
 import numpy as np
->>>>>>> 753eeb64
 
 from .shared import getImageFileName, walkSort, walkLevel, sanitizeTrace, subprocess_run, dot_clean
 from .comicarchive import SEVENZIP, available_archive_tools
